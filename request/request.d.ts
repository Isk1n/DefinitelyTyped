--- conflicted
+++ resolved
@@ -82,11 +82,7 @@
 			method?: string;
 			headers?: Headers;
 			body?: any;
-<<<<<<< HEAD
-			followRedirect?: boolean|((response: http.IncomingMessage) => boolean);
-=======
 			followRedirect?: boolean | ((response: http.IncomingMessage) => boolean);
->>>>>>> 708609e0
 			followAllRedirects?: boolean;
 			maxRedirects?: number;
 			encoding?: string;

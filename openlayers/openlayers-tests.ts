--- conflicted
+++ resolved
@@ -1,7 +1,3 @@
-<<<<<<< HEAD
-
-=======
->>>>>>> 8841dfc7
 // Basic type variables for test functions
 let anyValue: any;
 let voidValue: void;
@@ -443,7 +439,7 @@
 //
 let getPointResolutionFn: (n: number, c: ol.Coordinate) => number;
 projection = new ol.proj.Projection({
-    code:stringValue,    
+    code:stringValue,
 });
 stringValue = projection.getCode();
 extent = projection.getExtent();
@@ -458,7 +454,7 @@
 voidValue = projection.setWorldExtent(extent);
 
 //
-// ol.Map 
+// ol.Map
 //
 
 let map: ol.Map = new ol.Map({
@@ -501,9 +497,9 @@
 // ol.source.WMTS
 //
 let wmts: ol.source.WMTS = new ol.source.WMTS({
-   layer: "",
+    layer: "",
     projection: projection,
-   matrixSet: "",
+    matrixSet: "",
     style: "",
     tileGrid: new ol.tilegrid.WMTS({
         matrixIds: [],

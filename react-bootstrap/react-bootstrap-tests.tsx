// React-Bootstrap Test
// ================================================================================
///<reference types="react"/>

// Imports
// --------------------------------------------------------------------------------
import * as React from 'react';
import { Component, CSSProperties } from 'react';
import {
    Button, ButtonToolbar, Modal, Well, ButtonGroup,
    DropdownButton, MenuItem, Panel, ListGroup,
    ListGroupItem, Accordion, Tooltip,
    OverlayTrigger, Popover, ProgressBar,
    Nav, NavItem, Navbar, NavDropdown,
    Tabs, Tab, Pager, PageItem,
    Pagination, Alert, Carousel, SafeAnchor,
    Grid, Row, Col, Thumbnail, Image,
    Label, Badge, Jumbotron, PageHeader,
    Glyphicon, Table, Form, FormGroup,
    ControlLabel, FormControl, HelpBlock,
    Radio, Checkbox, Media, InputGroup
} from 'react-bootstrap';


export class ReactBootstrapTest extends Component<any, any> {
    callback() {
        alert('Callback: ' + JSON.stringify(arguments));
    }

    public render() {
        let style: CSSProperties = { padding: '50px' };
        let tooltip = (<Tooltip><strong>Holy guacamole!</strong> Check this info.</Tooltip>);

        const innerGlyphicon = <Glyphicon glyph='music' />;
        const innerButton = <Button>Before</Button>;
        const innerDropdown = (
          <DropdownButton title='Action' id='input-dropdown-addon'>
            <MenuItem key='1'>Item</MenuItem>
          </DropdownButton>
        );
        const innerRadio = <input type='radio' aria-label='...' />;
        const innerCheckbox = <input type='checkbox' aria-label='...' />;

        return (
            <div style={style}>
                <div style={style}>
                    <ButtonToolbar>
                        <Button>Default</Button>
                        <Button bsStyle='primary'>Primary</Button>
                        <Button bsStyle='success'>Success</Button>
                        <Button bsStyle='info'>Info</Button>
                        <Button bsStyle='warning'>Warning</Button>
                        <Button bsStyle='danger'>Danger</Button>
                        <Button bsStyle='link'>Link</Button>
                    </ButtonToolbar>
                </div>

                <div style={style}>
                    <ButtonToolbar>
                        <Button bsStyle='primary' bsSize='large'>Large button</Button>
                        <Button bsSize='large'>Large button</Button>
                    </ButtonToolbar>
                    <ButtonToolbar>
                        <Button bsStyle='primary'>Default button</Button>
                        <Button>Default button</Button>
                    </ButtonToolbar>
                    <ButtonToolbar>
                        <Button bsStyle='primary' bsSize='small'>Small button</Button>
                        <Button bsSize='small'>Small button</Button>
                    </ButtonToolbar>
                    <ButtonToolbar>
                        <Button bsStyle='primary' bsSize='xsmall'>Extra small button</Button>
                        <Button bsSize='xsmall'>Extra small button</Button>
                    </ButtonToolbar>
                </div>

                <div style={style}>
                    <Well>
                        <Button bsStyle='primary' bsSize='large' block>Block level button</Button>
                        <Button bsSize='large' block>Block level button</Button>
                    </Well>
                </div>

                <div style={style}>
                    <ButtonToolbar>
                        <Button bsStyle='primary' bsSize='large' active>Primary button</Button>
                        <Button bsSize='large' active>Button</Button>
                    </ButtonToolbar>
                </div>


                <div style={style}>
                    <ButtonToolbar>
                        <Button href='#'>Link</Button>
                        <Button>Button</Button>
                    </ButtonToolbar>
                </div>


                <div style={style}>
                    <ButtonGroup>
                        <Button>Left</Button>
                        <Button>Middle</Button>
                        <Button>Right</Button>
                    </ButtonGroup>
                </div>


                <div style={style as CSSProperties}>
                    <ButtonToolbar>
                        <ButtonGroup>
                            <Button>1</Button>
                            <Button>2</Button>
                            <Button>3</Button>
                            <Button>4</Button>
                        </ButtonGroup>
                        <ButtonGroup>
                            <Button>5</Button>
                            <Button>6</Button>
                            <Button>7</Button>
                        </ButtonGroup>
                        <ButtonGroup>
                            <Button>8</Button>
                        </ButtonGroup>
                    </ButtonToolbar>
                </div>

                // TODO: Start here

                <div style={style}>
                  <ButtonToolbar>
                      <ButtonGroup bsSize='large'>
                        <Button>Left</Button>
                        <Button>Middle</Button>
                        <Button>Right</Button>
                      </ButtonGroup>
                    </ButtonToolbar>

                    <ButtonToolbar>
                      <ButtonGroup>
                        <Button>Left</Button>
                        <Button>Middle</Button>
                        <Button>Right</Button>
                      </ButtonGroup>
                    </ButtonToolbar>

                    <ButtonToolbar>
                      <ButtonGroup bsSize='small'>
                        <Button>Left</Button>
                        <Button>Middle</Button>
                        <Button>Right</Button>
                      </ButtonGroup>
                    </ButtonToolbar>

                    <ButtonToolbar>
                      <ButtonGroup bsSize='xsmall'>
                        <Button>Left</Button>
                        <Button>Middle</Button>
                        <Button>Right</Button>
                      </ButtonGroup>
                    </ButtonToolbar>
                </div>

                <div style={style}>
                  <ButtonGroup vertical>
                    <Button>Button</Button>
                    <Button>Button</Button>
                    <DropdownButton title='Dropdown' id='bg-vertical-dropdown-1'>
                      <MenuItem eventKey='1'>Dropdown link</MenuItem>
                      <MenuItem eventKey='2'>Dropdown link</MenuItem>
                    </DropdownButton>
                    <Button>Button</Button>
                    <Button>Button</Button>
                    <DropdownButton title='Dropdown' id='bg-vertical-dropdown-2'>
                      <MenuItem eventKey='1'>Dropdown link</MenuItem>
                      <MenuItem eventKey='2'>Dropdown link</MenuItem>
                    </DropdownButton>
                    <DropdownButton title='Dropdown' id='bg-vertical-dropdown-3'>
                      <MenuItem eventKey='1'>Dropdown link</MenuItem>
                      <MenuItem eventKey='2'>Dropdown link</MenuItem>
                    </DropdownButton>
                  </ButtonGroup>
                </div>

                <div style={style}>
                  <DropdownButton bsStyle={'default'} title={'hello'} key={0} id={"0"}>
                    <MenuItem eventKey='1'>Action</MenuItem>
                    <MenuItem eventKey='2'>Another action</MenuItem>
                    <MenuItem eventKey='3' active>Active Item</MenuItem>
                    <MenuItem divider />
                    <MenuItem eventKey='4'>Separated link</MenuItem>
                  </DropdownButton>
                </div>

                <div style={style}>
                  <div className="clearfix">
                    <ul className="dropdown-menu open">
                      <MenuItem header>Header</MenuItem>
                      <MenuItem>link</MenuItem>
                      <MenuItem divider/>
                      <MenuItem header>Header</MenuItem>
                      <MenuItem>link</MenuItem>
                      <MenuItem disabled>disabled</MenuItem>
                      <MenuItem title="See? I have a title.">
                        link with title
                      </MenuItem>
                      <MenuItem eventKey={1} href="#someHref" onSelect={this.callback}>
                        link that alerts
                      </MenuItem>
                    </ul>
                  </div>
                </div>

                <div style={style}>
                    <Panel onClick={this.callback}>
                        Basic panel example
                    </Panel>
                </div>

                <div style={style}>
                  <div>
                    <Panel header='Panel heading without title'>
                      Panel content
                    </Panel>
                    <Panel header='Header'>
                      Panel content
                    </Panel>
                  </div>
                </div>

                <div style={style}>
                  <Panel footer='Panel footer'>
                    Panel content
                  </Panel>
                </div>

                <div style={style}>
                  <div>
                    <Panel header='Header'>
                      Panel content
                    </Panel>

                    <Panel header='Header' bsStyle='primary'>
                      Panel content
                    </Panel>

                    <Panel header='Header' bsStyle='success'>
                      Panel content
                    </Panel>

                    <Panel header='Header' bsStyle='info'>
                      Panel content
                    </Panel>

                    <Panel header='Header' bsStyle='warning'>
                      Panel content
                    </Panel>

                    <Panel header='Header' bsStyle='danger'>
                      Panel content
                    </Panel>
                  </div>
                </div>

                <div style={style}>
                  <Panel collapsible defaultExpanded header='Panel heading'>
                    Some default panel content here.
                    <ListGroup fill>
                      <ListGroupItem>Item 1</ListGroupItem>
                      <ListGroupItem>Item 2</ListGroupItem>
                      <ListGroupItem>&hellip;</ListGroupItem>
                    </ListGroup>
                    Some more panel content here.
                  </Panel>
                </div>

                <div style={style}>
                  <Accordion>
                    <Panel header='Collapsible Group Item #1' eventKey='1'>
                      Anim pariatur cliche reprehenderit, enim eiusmod high life accusamus terry richardson ad squid. 3 wolf moon officia aute, non cupidatat skateboard dolor brunch. Food truck quinoa nesciunt laborum eiusmod. Brunch 3 wolf moon tempor, sunt aliqua put a bird on it squid single-origin coffee nulla assumenda shoreditch et. Nihil anim keffiyeh helvetica, craft beer labore wes anderson cred nesciunt sapiente ea proident. Ad vegan excepteur butcher vice lomo. Leggings occaecat craft beer
                farm-to-table, raw denim aesthetic synth nesciunt you probably haven't heard of them accusamus labore sustainable VHS.
                    </Panel>
                    <Panel header='Collapsible Group Item #2' eventKey='2'>
                      Anim pariatur cliche reprehenderit, enim eiusmod high life accusamus terry richardson ad squid. 3 wolf moon officia aute, non cupidatat skateboard dolor brunch. Food truck quinoa nesciunt laborum eiusmod. Brunch 3 wolf moon tempor, sunt aliqua put a bird on it squid single-origin coffee nulla assumenda shoreditch et. Nihil anim keffiyeh helvetica, craft beer labore wes anderson cred nesciunt sapiente ea proident. Ad vegan excepteur butcher vice lomo. Leggings occaecat craft beer
                farm-to-table, raw denim aesthetic synth nesciunt you probably haven't heard of them accusamus labore sustainable VHS.
                    </Panel>
                    <Panel header='Collapsible Group Item #3' eventKey='3'>
                      Anim pariatur cliche reprehenderit, enim eiusmod high life accusamus terry richardson ad squid. 3 wolf moon officia aute, non cupidatat skateboard dolor brunch. Food truck quinoa nesciunt laborum eiusmod. Brunch 3 wolf moon tempor, sunt aliqua put a bird on it squid single-origin coffee nulla assumenda shoreditch et. Nihil anim keffiyeh helvetica, craft beer labore wes anderson cred nesciunt sapiente ea proident. Ad vegan excepteur butcher vice lomo. Leggings occaecat craft beer
                farm-to-table, raw denim aesthetic synth nesciunt you probably haven't heard of them accusamus labore sustainable VHS.
                    </Panel>
                  </Accordion>
                </div>

                <div style={style}>
                  <div className='static-modal'>
                    <Modal.Dialog onHide={this.callback} onEnter={this.callback} onEntered={this.callback} onEntering={this.callback} onExit={this.callback} onExited={this.callback} onExiting={this.callback}>
                      <Modal.Header>
                        <Modal.Title>Modal title</Modal.Title>
                      </Modal.Header>

                      <Modal.Body>
                        One fine body...
                      </Modal.Body>

                      <Modal.Footer>
                        <Button>Close</Button>
                        <Button bsStyle='primary'>Save changes</Button>
                      </Modal.Footer>
                    </Modal.Dialog>
                  </div>
                </div>

                <div style={style}>
                    <Modal show={false} onHide={() => ({})} style={style}>
                        <Modal.Header closeButton>
                            <Modal.Title>Modal heading</Modal.Title>
                        </Modal.Header>
                        <Modal.Body>
                            <h4>Text in a modal</h4>
                            <p>Duis mollis, est non commodo luctus, nisi erat porttitor ligula.</p>

                            <h4>Popover in a modal</h4>
                            <p>there is a <OverlayTrigger overlay={null}><a href="#">popover</a></OverlayTrigger> here</p>

                            <h4>Tooltips in a modal</h4>
                            <p>there is a <OverlayTrigger overlay={null}><a href="#">tooltip</a></OverlayTrigger> here</p>

                            <hr />

                            <h4>Overflowing text to show scroll behavior</h4>
                            <p>Cras mattis consectetur purus sit amet fermentum. Cras justo odio, dapibus ac facilisis in, egestas eget quam. Morbi leo risus, porta ac consectetur ac, vestibulum at eros.</p>
                            <p>Praesent commodo cursus magna, vel scelerisque nisl consectetur et. Vivamus sagittis lacus vel augue laoreet rutrum faucibus dolor auctor.</p>
                            <p>Aenean lacinia bibendum nulla sed consectetur. Praesent commodo cursus magna, vel scelerisque nisl consectetur et. Donec sed odio dui. Donec ullamcorper nulla non metus auctor fringilla.</p>
                            <p>Cras mattis consectetur purus sit amet fermentum. Cras justo odio, dapibus ac facilisis in, egestas eget quam. Morbi leo risus, porta ac consectetur ac, vestibulum at eros.</p>
                            <p>Praesent commodo cursus magna, vel scelerisque nisl consectetur et. Vivamus sagittis lacus vel augue laoreet rutrum faucibus dolor auctor.</p>
                            <p>Aenean lacinia bibendum nulla sed consectetur. Praesent commodo cursus magna, vel scelerisque nisl consectetur et. Donec sed odio dui. Donec ullamcorper nulla non metus auctor fringilla.</p>
                            <p>Cras mattis consectetur purus sit amet fermentum. Cras justo odio, dapibus ac facilisis in, egestas eget quam. Morbi leo risus, porta ac consectetur ac, vestibulum at eros.</p>
                            <p>Praesent commodo cursus magna, vel scelerisque nisl consectetur et. Vivamus sagittis lacus vel augue laoreet rutrum faucibus dolor auctor.</p>
                            <p>Aenean lacinia bibendum nulla sed consectetur. Praesent commodo cursus magna, vel scelerisque nisl consectetur et. Donec sed odio dui. Donec ullamcorper nulla non metus auctor fringilla.</p>
                        </Modal.Body>
                        <Modal.Footer>
                            <Button onClick={() => ({})}>Close</Button>
                        </Modal.Footer>
                    </Modal>
                </div>

                <div style={style} className="static-tooltip">
                  <div>
                    <Tooltip placement="right" className="in">
                      Tooltip right
                    </Tooltip>

                    <Tooltip placement="top" className="in">
                      Tooltip top
                    </Tooltip>

                    <Tooltip placement="left" className="in">
                      Tooltip left
                    </Tooltip>

                    <Tooltip placement="bottom" className="in">
                      Tooltip bottom
                    </Tooltip>
                  </div>
                </div>

                <div style={style}>
                  <ButtonToolbar>
                    <OverlayTrigger placement='left' overlay={tooltip}>
                      <Button bsStyle='default'>Holy guacamole!</Button>
                    </OverlayTrigger>

                    <OverlayTrigger placement='top' overlay={tooltip}>
                      <Button bsStyle='default'>Holy guacamole!</Button>
                    </OverlayTrigger>

                    <OverlayTrigger placement='bottom' overlay={tooltip}>
                      <Button bsStyle='default'>Holy guacamole!</Button>
                    </OverlayTrigger>

                    <OverlayTrigger placement='right' overlay={tooltip}>
                      <Button bsStyle='default'>Holy guacamole!</Button>
                    </OverlayTrigger>
                  </ButtonToolbar>
                </div>

                <div style={style}>
                  <div style={{ height: 120, position: 'relative' } as CSSProperties}>
                    <Popover placement='right' positionLeft={200} positionTop={50} title='Popover right'>
                      And here's some <strong>amazing</strong> content. It's very engaging. right?
                    </Popover>
                  </div>
                </div>

                <div style={style}>
                  <ButtonToolbar>
                    <OverlayTrigger trigger='click' placement='left' overlay={<Popover title='Popover left'><strong>Holy guacamole!</strong> Check this info.</Popover>}>
                      <Button bsStyle='default'>Holy guacamole!</Button>
                    </OverlayTrigger>
                    <OverlayTrigger trigger='click' placement='top' overlay={<Popover title='Popover top'><strong>Holy guacamole!</strong> Check this info.</Popover>}>
                      <Button bsStyle='default'>Holy guacamole!</Button>
                    </OverlayTrigger>
                    <OverlayTrigger trigger='click' placement='bottom' overlay={<Popover title='Popover bottom'><strong>Holy guacamole!</strong> Check this info.</Popover>}>
                      <Button bsStyle='default'>Holy guacamole!</Button>
                    </OverlayTrigger>
                    <OverlayTrigger trigger='click' placement='right' overlay={<Popover title='Popover right'><strong>Holy guacamole!</strong> Check this info.</Popover>}>
                      <Button bsStyle='default'>Holy guacamole!</Button>
                    </OverlayTrigger>
                  </ButtonToolbar>
                </div>

                <div style={style}>
                  <ButtonToolbar>
                    <OverlayTrigger trigger='click' placement='bottom' overlay={<Popover title='Popover bottom'><strong>Holy guacamole!</strong> Check this info.</Popover>}>
                      <Button bsStyle='default'>Click</Button>
                    </OverlayTrigger>
                    <OverlayTrigger trigger='hover' placement='bottom' overlay={<Popover title='Popover bottom'><strong>Holy guacamole!</strong> Check this info.</Popover>}>
                      <Button bsStyle='default'>Hover</Button>
                    </OverlayTrigger>
                    <OverlayTrigger trigger='focus' placement='bottom' overlay={<Popover title='Popover bottom'><strong>Holy guacamole!</strong> Check this info.</Popover>}>
                      <Button bsStyle='default'>Focus</Button>
                    </OverlayTrigger>
                    <OverlayTrigger trigger={['click', 'hover', 'focus']} placement='bottom' overlay={<Popover title='Popover bottom'><strong>Holy guacamole!</strong> Check this info.</Popover>}>
                      <Button bsStyle='default'>Click or hover or focus</Button>
                    </OverlayTrigger>
                    <OverlayTrigger trigger='click' rootClose placement='bottom' overlay={<Popover title='Popover bottom'><strong>Holy guacamole!</strong> Check this info.</Popover>}>
                      <Button bsStyle='default'>Click + rootClose</Button>
                    </OverlayTrigger>
                  </ButtonToolbar>
                </div>

                <div style={style}>
                  <ProgressBar now={60} />
                </div>

                <div style={style}>
                  <ProgressBar now={60} label='%(percent)s%' />
                </div>

                <div style={style}>
                  <div>
                    <ProgressBar bsStyle='success' now={40} />
                    <ProgressBar bsStyle='info' now={20} />
                    <ProgressBar bsStyle='warning' now={60} />
                    <ProgressBar bsStyle='danger' now={80} />
                  </div>
                </div>

                <div style={style}>
                  <div>
                    <ProgressBar striped bsStyle='success' now={40} />
                    <ProgressBar striped bsStyle='info' now={20} />
                    <ProgressBar striped bsStyle='warning' now={60} />
                    <ProgressBar striped bsStyle='danger' now={80} />
                  </div>
                </div>

                <div style={style}>
                  <ProgressBar active now={45} />
                </div>

                <div style={style}>
                  <ProgressBar>
                    <ProgressBar striped bsStyle='success' now={35} key={1} />
                    <ProgressBar bsStyle='warning' now={20} key={2} />
                    <ProgressBar active bsStyle='danger' now={10} key={3} />
                  </ProgressBar>
                </div>

                <div style={style}>
                  <Nav bsStyle='pills' activeKey={1} onSelect={this.callback}>
                    <NavItem eventKey={1} href='/home'>NavItem 1 content</NavItem>
                    <NavItem eventKey={2} title='Item'>NavItem 2 content</NavItem>
                    <NavItem eventKey={3} disabled>NavItem 3 content</NavItem>
                  </Nav>
                </div>

                <div style={style}>
                  <Nav bsStyle='pills' stacked activeKey={1} onSelect={this.callback}>
                    <NavItem eventKey={1} href='/home'>NavItem 1 content</NavItem>
                    <NavItem eventKey={2} title='Item'>NavItem 2 content</NavItem>
                    <NavItem eventKey={3} disabled>NavItem 3 content</NavItem>
                  </Nav>
                </div>

                <div style={style}>
                  <div>
                    <Nav bsStyle='tabs' justified activeKey={1} onSelect={this.callback}>
                      <NavItem eventKey={1} href='/home'>NavItem 1 content</NavItem>
                      <NavItem eventKey={2} title='Item'>NavItem 2 content</NavItem>
                      <NavItem eventKey={3} disabled>NavItem 3 content</NavItem>
                    </Nav>
                    <br />
                    <Nav bsStyle='pills' justified activeKey={1} onSelect={this.callback}>
                      <NavItem eventKey={1} href='/home'>NavItem 1 content</NavItem>
                      <NavItem eventKey={2} title='Item'>NavItem 2 content</NavItem>
                      <NavItem eventKey={3} disabled>NavItem 3 content</NavItem>
                    </Nav>
                  </div>
                </div>

                <div style={style}>
                  <Navbar brand='React-Bootstrap'>
                    <Navbar.Header>
                      <Navbar.Brand>
                        <a href="#">React-Bootstrap</a>
                      </Navbar.Brand>
                      <Navbar.Toggle />
                    </Navbar.Header>
                    <Navbar.Collapse>
                      <Nav>
                        <NavItem eventKey={1} href='#'>Link</NavItem>
                        <NavItem eventKey={2} href='#'>Link</NavItem>
                        <NavDropdown eventKey={3} title='Dropdown' id='basic-nav-dropdown'>
                          <MenuItem eventKey='1'>Action</MenuItem>
                          <MenuItem eventKey='2'>Another action</MenuItem>
                          <MenuItem eventKey='3'>Something else here</MenuItem>
                          <MenuItem divider />
                          <MenuItem eventKey='4'>Separated link</MenuItem>
                        </NavDropdown>
                      </Nav>
                    </Navbar.Collapse>
                  </Navbar>
                </div>

                <div style={style}>
                  <Navbar brand='React-Bootstrap' inverse toggleNavKey={0}>
                    <Nav right eventKey={0}> {/* This is the eventKey referenced */}
                      <NavItem eventKey={1} href='#'>Link</NavItem>
                      <NavItem eventKey={2} href='#'>Link</NavItem>
                    </Nav>
                  </Navbar>
                </div>

                <div style={style}>
                  <Pager>
                        <Pager.Item href="#">Previous</Pager.Item>
                        {' '}
                        <Pager.Item href="#">Next</Pager.Item>
                    </Pager>
                </div>

                <div style={style}>
                    <Pager>
                        <Pager.Item previous href="#">&larr; Previous Page</Pager.Item>
                        <Pager.Item next href="#">Next Page &rarr;</Pager.Item>
                    </Pager>
                </div>

                <div style={style}>
                    <Pager>
                        <Pager.Item previous href="#">&larr; Previous</Pager.Item>
                        <Pager.Item disabled next href="#">Next &rarr;</Pager.Item>
                  </Pager>
                </div>

                <div style={style}>
                  <Tabs defaultActiveKey={1} animation={false}>
                    <Tab eventKey={1} title='Tab 1'>Tab 1 content</Tab>
                    <Tab eventKey={2} title='Tab 2'>Tab 2 content</Tab>
                    <Tab eventKey={3} title='Tab 3' disabled>Tab 3 content</Tab>
                  </Tabs>
                </div>

                <div style={style}>
                  <Tab.Container id="left-tabs-example" defaultActiveKey="first">
                    <Row className="clearfix">
                      <Col sm={4}>
                        <Nav bsStyle="pills" stacked>
                          <NavItem eventKey="first">
                            Tab 1
                          </NavItem>
                          <NavItem eventKey="second">
                            Tab 2
                          </NavItem>
                        </Nav>
                      </Col>
                      <Col sm={8}>
                        <Tab.Content animation>
                          <Tab.Pane eventKey="first">
                            Tab 1 content
                          </Tab.Pane>
                          <Tab.Pane eventKey="second">
                            Tab 2 content
                          </Tab.Pane>
                        </Tab.Content>
                      </Col>
                    </Row>
                  </Tab.Container>
                </div>

                <div style={style}>
                  <Pager>
                    <PageItem href='#'>Previous</PageItem>
                    <PageItem href='#'>Next</PageItem>
                  </Pager>
                </div>

                <div style={style}>
                  <Pager>
                    <PageItem previous href='#'>&larr; Previous Page</PageItem>
                    <PageItem next href='#'>Next Page &rarr;</PageItem>
                  </Pager>
                </div>

                <div style={style}>
                  <Pager>
                    <PageItem previous href='#'>&larr; Previous</PageItem>
                    <PageItem disabled next href='#'>Next &rarr;</PageItem>
                  </Pager>
                </div>

                <div style={style}>
                  <div>
                    <Pagination
                      bsSize='large'
                      items={10}
                      activePage={1}
                      onSelect={this.callback} />
                    <br />
                    <Pagination
                      bsSize='medium'
                      items={10}
                      activePage={1}
                      onSelect={this.callback} />
                    <br />

                    <Pagination
                      bsSize='small'
                      items={10}
                      activePage={1}
                      onSelect={this.callback} />
                  </div>
                </div>

                <div style={style}>
<<<<<<< HEAD
                  <Alert bsStyle='warning'>
                    <strong>Holy guacamole!</strong> Best check yo self, you're not looking too good.
                  </Alert>
=======
                    <Pagination
                      buttonComponentClass={( props:any ) =>
                          <SafeAnchor href="/test" disabled role="role"/>
                      }
                      maxButtons={10}/>
                </div>

                <div style={style}>
                    <Alert bsStyle='warning'>
                        <strong>Holy guacamole!</strong> Best check yo self, you're not looking too good.
                    </Alert>
>>>>>>> df11fe36
                </div>

                <div style={style}>
                  <Carousel>
                        <Carousel.Item>
                            <img width={900} height={500} alt="900x500" src="/assets/carousel.png"/>
                            <Carousel.Caption>
                        <h3>First slide label</h3>
                        <p>Nulla vitae elit libero, a pharetra augue mollis interdum.</p>
                            </Carousel.Caption>
                        </Carousel.Item>
                        <Carousel.Item>
                            <img width={900} height={500} alt="900x500" src="/assets/carousel.png"/>
                            <Carousel.Caption>
                        <h3>Second slide label</h3>
                        <p>Lorem ipsum dolor sit amet, consectetur adipiscing elit.</p>
                            </Carousel.Caption>
                        </Carousel.Item>
                        <Carousel.Item>
                            <img width={900} height={500} alt="900x500" src="/assets/carousel.png"/>
                            <Carousel.Caption>
                        <h3>Third slide label</h3>
                        <p>Praesent commodo cursus magna, vel scelerisque nisl consectetur.</p>
                            </Carousel.Caption>
                      </Carousel.Item>
                  </Carousel>
                </div>

                <div style={style}>
                  <Grid>
                    <Row className='show-grid'>
                      <Col xs={12} md={8}><code>&lt;{'Col xs={12} md={8}'} /&gt;</code></Col>
                      <Col xs={6} md={4}><code>&lt;{'Col xs={6} md={4}'} /&gt;</code></Col>
                    </Row>

                    <Row className='show-grid'>
                      <Col xs={6} md={4}><code>&lt;{'Col xs={6} md={4}'} /&gt;</code></Col>
                      <Col xs={6} md={4}><code>&lt;{'Col xs={6} md={4}'} /&gt;</code></Col>
                      <Col xs={6} md={4}><code>&lt;{'Col xs={6} md={4}'} /&gt;</code></Col>
                    </Row>

                    <Row className='show-grid'>
                      <Col xs={6} xsOffset={6}><code>&lt;{'Col xs={6} xsOffset={6}'} /&gt;</code></Col>
                    </Row>

                    <Row className='show-grid'>
                      <Col md={6} mdPush={6}><code>&lt;{'Col md={6} mdPush={6}'} /&gt;</code></Col>
                      <Col md={6} mdPull={6}><code>&lt;{'Col md={6} mdPull={6}'} /&gt;</code></Col>
                    </Row>
                  </Grid>
                </div>

                <div style={style}>
                  <Grid>
                    <Row>
                    <Col xs={6} md={3}>
                      <Thumbnail href='#' alt='171x180' src='thumbnail.png' />
                    </Col>
                    <Col xs={6} md={3}>
                      <Thumbnail href='#' alt='171x180' src='thumbnail.png' />
                    </Col>
                    <Col xs={6} md={3}>
                      <Thumbnail href='#' alt='171x180' src='thumbnail.png' />
                    </Col>
                    </Row>
                  </Grid>
                </div>

                <div style={style}>
                  <ListGroup>
                    <ListGroupItem>Item 1</ListGroupItem>
                    <ListGroupItem>Item 2</ListGroupItem>
                    <ListGroupItem>...</ListGroupItem>
                  </ListGroup>
                </div>

                <div style={style}>
                  <ListGroup>
                    <ListGroupItem href='#link1'>Link 1</ListGroupItem>
                    <ListGroupItem href='#link2'>Link 2</ListGroupItem>
                    <ListGroupItem onClick={this.callback}>
                      Trigger an alert
                    </ListGroupItem>
                  </ListGroup>
                </div>

                <div style={style}>
                  <ListGroup>
                    <ListGroupItem href='#' active>Link 1</ListGroupItem>
                    <ListGroupItem href='#'>Link 2</ListGroupItem>
                    <ListGroupItem href='#' disabled>Link 3</ListGroupItem>
                  </ListGroup>
                </div>

                <div style={style}>
                  <ListGroup>
                    <ListGroupItem bsStyle='success'>Success</ListGroupItem>
                    <ListGroupItem bsStyle='info'>Info</ListGroupItem>
                    <ListGroupItem bsStyle='warning'>Warning</ListGroupItem>
                    <ListGroupItem bsStyle='danger'>Danger</ListGroupItem>
                  </ListGroup>
                </div>

                <div style={style}>
                  <ListGroup>
                    <ListGroupItem header='Heading 1'>Some body text</ListGroupItem>
                    <ListGroupItem header='Heading 2' href='#'>Linked item</ListGroupItem>
                    <ListGroupItem header='Heading 3' bsStyle='danger'>Danger styling</ListGroupItem>
                  </ListGroup>
                </div>

                <div style={style}>
                  <div>
                    <h1>Label <Label>New</Label></h1>
                    <h2>Label <Label>New</Label></h2>
                    <h3>Label <Label>New</Label></h3>
                    <h4>Label <Label>New</Label></h4>
                    <h5>Label <Label>New</Label></h5>
                    <p>Label <Label>New</Label></p>
                  </div>
                </div>

                <div style={style}>
                  <div>
                    <Label bsStyle='default'>Default</Label>&nbsp;
                    <Label bsStyle='primary'>Primary</Label>&nbsp;
                    <Label bsStyle='success'>Success</Label>&nbsp;
                    <Label bsStyle='info'>Info</Label>&nbsp;
                    <Label bsStyle='warning'>Warning</Label>&nbsp;
                    <Label bsStyle='danger'>Danger</Label>
                  </div>
                </div>

                <div style={style}>
                  <p>Badges <Badge>42</Badge></p>
                </div>

                <div style={style}>
                  <Jumbotron>
                    <h1>Hello, world!</h1>
                    <p>This is a simple hero unit, a simple jumbotron-style component for calling extra attention to featured content or information.</p>
                    <p><Button bsStyle='primary'>Learn more</Button></p>
                  </Jumbotron>
                </div>

                <div style={style}>
                    <Image src="https://placeholdit.imgix.net/~text?txtsize=33&txt=AUDIO&w=150&h=150" rounded />
                </div>

                <div style={style}>
                  <PageHeader>Example page header <small>Subtext for header</small></PageHeader>
                </div>

                <div style={style}>
                    <Well>Look I'm in a well!</Well>
                </div>

                <div style={style}>
                  <div>
                    <Well bsSize='large'>Look I'm in a large well!</Well>
                    <Well bsSize='small'>Look I'm in a small well!</Well>
                  </div>
                </div>

                <div style={style}>
                  <div>
                    <ButtonToolbar>
                      <ButtonGroup>
                        <Button><Glyphicon glyph='align-left' /></Button>
                        <Button><Glyphicon glyph='align-center' /></Button>
                        <Button><Glyphicon glyph='align-right' /></Button>
                        <Button><Glyphicon glyph='align-justify' /></Button>
                      </ButtonGroup>
                    </ButtonToolbar>
                    <ButtonToolbar>
                      <ButtonGroup>
                        <Button bsSize='large'><Glyphicon glyph='star' /> Star</Button>
                        <Button><Glyphicon glyph='star' /> Star</Button>
                        <Button bsSize='small'><Glyphicon glyph='star' /> Star</Button>
                        <Button bsSize='xsmall'><Glyphicon glyph='star' /> Star</Button>
                      </ButtonGroup>
                    </ButtonToolbar>
                  </div>
                </div>

                <div style={style}>
                  <Table striped bordered condensed hover>
                    <thead>
                      <tr>
                        <th>Number</th>
                        <th>First Name</th>
                        <th>Last Name</th>
                        <th>Username</th>
                      </tr>
                    </thead>
                    <tbody>
                      <tr>
                        <td>1</td>
                        <td>Mark</td>
                        <td>Otto</td>
                        <td>@mdo</td>
                      </tr>
                      <tr>
                        <td>2</td>
                        <td>Jacob</td>
                        <td>Thornton</td>
                        <td>@fat</td>
                      </tr>
                      <tr>
                        <td>3</td>
                        <td colSpan={2}>Larry the Bird</td>
                        <td>@twitter</td>
                      </tr>
                    </tbody>
                  </Table>
                </div>

                <div style={style}>
                <Table responsive>
                    <thead>
                      <tr>
                        <th>Number</th>
                        <th>Table heading</th>
                        <th>Table heading</th>
                        <th>Table heading</th>
                        <th>Table heading</th>
                        <th>Table heading</th>
                        <th>Table heading</th>
                      </tr>
                    </thead>
                    <tbody>
                      <tr>
                        <td>1</td>
                        <td>Table cell</td>
                        <td>Table cell</td>
                        <td>Table cell</td>
                        <td>Table cell</td>
                        <td>Table cell</td>
                        <td>Table cell</td>
                      </tr>
                      <tr>
                        <td>2</td>
                        <td>Table cell</td>
                        <td>Table cell</td>
                        <td>Table cell</td>
                        <td>Table cell</td>
                        <td>Table cell</td>
                        <td>Table cell</td>
                      </tr>
                      <tr>
                        <td>3</td>
                        <td>Table cell</td>
                        <td>Table cell</td>
                        <td>Table cell</td>
                        <td>Table cell</td>
                        <td>Table cell</td>
                        <td>Table cell</td>
                      </tr>
                    </tbody>
                  </Table>
                </div>

                <div style={style}>
                    <FormGroup validationState="success">
                        <ControlLabel>Working example with validation</ControlLabel>
                        <FormControl type='text'
                         value="hello"
                         placeholder='Enter text'
                         ref='input'
                         onChange={this.callback} />
                        <FormControl.Feedback/>
                        <HelpBlock>Validation is based on string length.</HelpBlock>
                    </FormGroup>
                </div>

                <div style={style}>
                  <form>
                        <FormGroup>
                            <ControlLabel>Text</ControlLabel>
                            <FormControl type="text" placeholder="Enter text"/>
                        </FormGroup>
                        <FormGroup>
                            <ControlLabel>Email address</ControlLabel>
                            <FormControl type="email" placeholder="Enter email"/>
                        </FormGroup>
                        <FormGroup>
                            <ControlLabel>Pass</ControlLabel>
                            <FormControl type="password" placeholder="Password"/>
                        </FormGroup>
                        <FormGroup>
                            <ControlLabel>File</ControlLabel>
                            <FormControl type="file"/>
                            <HelpBlock>[Optional] Block level help text</HelpBlock>
                        </FormGroup>
                        <Checkbox checked readOnly>
                            Checkbox
                        </Checkbox>
                        <Radio checked readOnly>
                            Radio
                        </Radio>
                        <FormGroup>
                            <ControlLabel>Select</ControlLabel>
                            <FormControl componentClass="select" placeholder="select">
                      <option value='select'>select</option>
                      <option value='other'>...</option>
                            </FormControl>
                        </FormGroup>
                        <FormGroup controlId="formControlsTextarea">
                            <ControlLabel>Textarea</ControlLabel>
                            <FormControl componentClass="textarea" placeholder="textarea" />
                        </FormGroup>
                  </form>
                </div>

                <div style={style}>
                  <form>
                        <FormGroup>
                            <InputGroup>
                                <InputGroup.Addon>@</InputGroup.Addon>
                                <FormControl type="text" />
                            </InputGroup>
                        </FormGroup>
                        <FormGroup>
                            <InputGroup>
                                <FormControl type="text" />
                                <InputGroup.Addon>.00</InputGroup.Addon>
                            </InputGroup>
                        </FormGroup>
                        <FormGroup>
                            <InputGroup>
                                <InputGroup.Addon>$</InputGroup.Addon>
                                <FormControl type="text" />
                                <InputGroup.Addon>.00</InputGroup.Addon>
                            </InputGroup>
                        </FormGroup>

                        <FormGroup>
                            <InputGroup>
                                <FormControl type="text" />
                                <InputGroup.Addon>
                                    <Glyphicon glyph="music" />
                                </InputGroup.Addon>
                            </InputGroup>
                        </FormGroup>

                        <FormGroup>
                            <InputGroup>
                                <InputGroup.Button>
                                    <Button>Before</Button>
                                </InputGroup.Button>
                                <FormControl type="text" />
                            </InputGroup>
                        </FormGroup>
                        <FormGroup>
                            <InputGroup>
                                <FormControl type="text" />
                                <DropdownButton
                                  componentClass={InputGroup.Button}
                                  id="input-dropdown-addon"
                                  title="Action"
                                >
                                    <MenuItem key="1">Item</MenuItem>
                                </DropdownButton>
                            </InputGroup>
                        </FormGroup>

                        <FormGroup>
                            <InputGroup>
                                <InputGroup.Addon>
                                    <input type="radio" aria-label="..." />
                                </InputGroup.Addon>
                                <FormControl type="text" />
                            </InputGroup>
                        </FormGroup>
                        <FormGroup>
                            <InputGroup>
                                <InputGroup.Addon>
                                    <input type="checkbox" aria-label="..." />
                                </InputGroup.Addon>
                                <FormControl type="text" />
                            </InputGroup>
                        </FormGroup>
                  </form>
                </div>

                <div style={style}>
                  <form>
                        <FormGroup bsSize="large">
                            <FormControl type="text" placeholder="Large text" />
                        </FormGroup>
                        <FormGroup>
                            <FormControl type="text" placeholder="Normal text" />
                        </FormGroup>
                        <FormGroup bsSize="small">
                            <FormControl type="text" placeholder="Small text" />
                        </FormGroup>
                  </form>
                </div>

                <div style={style}>
                  <form>
                        <FormGroup controlId="formValidationSuccess1" validationState="success">
                            <ControlLabel>Input with success</ControlLabel>
                            <FormControl type="text" />
                            <HelpBlock>Help text with validation state.</HelpBlock>
                        </FormGroup>

                        <FormGroup controlId="formValidationWarning1" validationState="warning">
                            <ControlLabel>Input with warning</ControlLabel>
                            <FormControl type="text" />
                        </FormGroup>

                        <FormGroup controlId="formValidationError1" validationState="error">
                            <ControlLabel>Input with error</ControlLabel>
                            <FormControl type="text" />
                        </FormGroup>

                        <FormGroup controlId="formValidationSuccess2" validationState="success">
                            <ControlLabel>Input with success and feedback icon</ControlLabel>
                            <FormControl type="text" />
                            <FormControl.Feedback />
                        </FormGroup>

                        <FormGroup controlId="formValidationWarning2" validationState="warning">
                            <ControlLabel>Input with warning and feedback icon</ControlLabel>
                            <FormControl type="text" />
                            <FormControl.Feedback />
                        </FormGroup>

                        <FormGroup controlId="formValidationError2" validationState="error">
                            <ControlLabel>Input with error and feedback icon</ControlLabel>
                            <FormControl type="text" />
                            <FormControl.Feedback />
                        </FormGroup>

                        <FormGroup controlId="formValidationSuccess3" validationState="success">
                            <ControlLabel>Input with success and custom feedback icon</ControlLabel>
                            <FormControl type="text" />
                            <FormControl.Feedback>
                                <Glyphicon glyph="music" />
                            </FormControl.Feedback>
                        </FormGroup>

                        <FormGroup controlId="formValidationWarning3" validationState="warning">
                            <ControlLabel>Input group with warning</ControlLabel>
                            <InputGroup>
                                <InputGroup.Addon>@</InputGroup.Addon>
                                <FormControl type="text" />
                            </InputGroup>
                            <FormControl.Feedback />
                        </FormGroup>

                        <Form componentClass="fieldset" horizontal>
                            <FormGroup controlId="formValidationError3" validationState="error">
                                <Col componentClass={ControlLabel} xs={3}>
                                    Input with error
                      </Col>
                                <Col xs={9}>
                                    <FormControl type="text" />
                                    <FormControl.Feedback />
                      </Col>
                            </FormGroup>

                            <FormGroup controlId="formValidationSuccess4" validationState="success">
                                <Col componentClass={ControlLabel} xs={3}>
                                    Input group with success
                                </Col>
                                <Col xs={9}>
                                    <InputGroup>
                                        <InputGroup.Addon>@</InputGroup.Addon>
                                        <FormControl type="text" />
                                    </InputGroup>
                                    <FormControl.Feedback />
                                </Col>
                            </FormGroup>
                        </Form>

                        <Form componentClass="fieldset" inline>
                            <FormGroup controlId="formValidationWarning4" validationState="warning">
                                <ControlLabel>Input with warning</ControlLabel>
                                {' '}
                                <FormControl type="text" />
                                <FormControl.Feedback />
                            </FormGroup>
                            {' '}
                            <FormGroup controlId="formValidationError4" validationState="error">
                                <ControlLabel>Input group with error</ControlLabel>
                                {' '}
                                <InputGroup>
                                    <InputGroup.Addon>@</InputGroup.Addon>
                                    <FormControl type="text" />
                                </InputGroup>
                                <FormControl.Feedback />
                            </FormGroup>
                        </Form>

                        <Checkbox validationState="success">
                            Checkbox with success
                        </Checkbox>
                        <Radio validationState="warning">
                            Radio with warning
                        </Radio>
                        <Checkbox validationState="error">
                            Checkbox with error
                        </Checkbox>

                        {/* This requires React 15's <span>-less spaces to be exactly correct. */}
                        <FormGroup validationState="success">
                            <Checkbox inline>
                                Checkbox
                            </Checkbox>
                            {' '}
                            <Checkbox inline>
                                with
                            </Checkbox>
                            {' '}
                            <Checkbox inline>
                                success
                            </Checkbox>
                        </FormGroup>
                    </form>
                </div>
                
                <div style={style}>
                  <Form>
                        <FormGroup controlId="formBasicText">
                      <ControlLabel>Control Label</ControlLabel>
                            <FormControl type="text" placeholder="Enter text" />
                      <FormControl.Feedback />
                      <HelpBlock>Help block message.</HelpBlock>
                    </FormGroup>
                    
                    <FormGroup>
                      <Checkbox name="checkbox" inline>1</Checkbox>
                      {' '}
                      <Checkbox name="checkbox" inline>2</Checkbox>
                      {' '}
                      <Checkbox name="checkbox" inline>3</Checkbox>
                    </FormGroup>
                    <FormGroup>
                      <Radio name="radio" inline>1</Radio>
                      {' '}
                      <Radio name="radio" inline>2</Radio>
                      {' '}
                      <Radio name="radio" inline>3</Radio>
                    </FormGroup>
                  </Form>
                </div>

               <div style={style}>
                <Media>
                  <Media.Left align="top">
                    <img width={64} height={64} src="https://placeholdit.imgix.net/~text?txtsize=33&txt=AUDIO&w=150&h=150" alt="Image"/>
                  </Media.Left>
                  <Media.Body>
                    <Media.Heading>Top aligned media</Media.Heading>
                    <p>Cras sit amet nibh libero, in gravida nulla. Nulla vel metus scelerisque ante sollicitudin commodo. Cras purus odio, vestibulum in vulputate at, tempus viverra turpis. Fusce condimentum nunc ac nisi vulputate fringilla. Donec lacinia congue felis in faucibus.</p>
                    <p>Donec sed odio dui. Nullam quis risus eget urna mollis ornare vel eu leo. Cum sociis natoque penatibus et magnis dis parturient montes, nascetur ridiculus mus.</p>
                  </Media.Body>
                </Media>
              </div>
            </div>
        );
    }
}<|MERGE_RESOLUTION|>--- conflicted
+++ resolved
@@ -634,11 +634,6 @@
                 </div>
 
                 <div style={style}>
-<<<<<<< HEAD
-                  <Alert bsStyle='warning'>
-                    <strong>Holy guacamole!</strong> Best check yo self, you're not looking too good.
-                  </Alert>
-=======
                     <Pagination
                       buttonComponentClass={( props:any ) =>
                           <SafeAnchor href="/test" disabled role="role"/>
@@ -647,10 +642,9 @@
                 </div>
 
                 <div style={style}>
-                    <Alert bsStyle='warning'>
-                        <strong>Holy guacamole!</strong> Best check yo self, you're not looking too good.
-                    </Alert>
->>>>>>> df11fe36
+                  <Alert bsStyle='warning'>
+                    <strong>Holy guacamole!</strong> Best check yo self, you're not looking too good.
+                  </Alert>
                 </div>
 
                 <div style={style}>

// Type definitions for react-bootstrap
// Project: https://github.com/react-bootstrap/react-bootstrap
// Definitions by: Walker Burgin <https://github.com/walkerburgin>, Vincent Siao <https://github.com/vsiao>
// Definitions: https://github.com/DefinitelyTyped/DefinitelyTyped

///<reference path="../react/react.d.ts"/>

<<<<<<< HEAD

// Import React
import React = require("react");


// <Button />
// ----------------------------------------
interface ButtonProps extends React.HTMLAttributes {

    // Optional
    active?: boolean;
    block?: boolean;
    bsStyle?: string;
    bsSize?: string;
    navItem?: boolean;
    navDropdown?: boolean;
    componentClass?: string;
}
type Button = React.ClassicComponent<ButtonProps, {}>;
declare var Button: React.ClassicComponentClass<ButtonProps>;

// <ButtonToolbar />
// ----------------------------------------
interface ButtonToolbarProps extends React.HTMLAttributes {

    // Optional
    block?: boolean;
    bsSize?: string;
    bsStyle?: string;
    justified?: boolean;
    vertical?: boolean;
}
type ButtonToolbar = React.ClassicComponent<ButtonToolbarProps, {}>;
declare var ButtonToolbar: React.ClassicComponentClass<ButtonToolbarProps>;

// <ButtonGroup />
// ----------------------------------------
interface ButtonGroupProps extends React.HTMLAttributes {
    // Optional
    block?: boolean;
    bsSize?: string;
    bsStyle?: string;
    justified?: boolean;
    vertical?: boolean;
}
type ButtonGroup = React.ClassicComponent<ButtonGroupProps, {}>;
declare var ButtonGroup: React.ClassicComponentClass<ButtonGroupProps>;

// <DropdownButton />
// ----------------------------------------
interface DropdownButtonProps extends React.HTMLAttributes {
    bsStyle?: string;
    bsSize?: string;
    buttonClassName?: string;
    dropup?: boolean;
    navItem?: boolean;
    noCaret?: boolean;
    pullRight?: boolean;
}
declare class DropdownButton extends React.Component<DropdownButtonProps, {}> {
}

// <SplitButton />
// ----------------------------------------
interface SplitButtonProps extends React.HTMLAttributes {
    bsStyle?: string;
    bsSize?: string;
    dropdownTitle?: any; // TODO: Add more specific type
    dropup?: boolean;
    pullRight?: boolean;
}
declare class SplitButton extends React.Component<SplitButtonProps, {}> {
}

// <MenuItem />
// ----------------------------------------
interface MenuItemProps extends React.HTMLAttributes {
    active?: boolean;
    divider?: boolean;
    eventKey?: any;
    header?: boolean;
}
declare class MenuItem extends React.Component<MenuItemProps, {}> {
}

// <Panel />
// ----------------------------------------
interface PanelProps extends React.HTMLAttributes {
    bsSize?: string;
    bsStyle?: string;
    collapsible?: boolean;
    defaultExpanded?: boolean;
    eventKey?: any;
    expanded?: boolean;
    footer?: any; // TODO: Add more specific type
    header?: any; // TODO: Add more specific type
}
type Panel = React.ClassicComponent<PanelProps, {}>;
declare var Panel: React.ClassicComponentClass<PanelProps>;

// <Accordion />
// ----------------------------------------
interface AccordionProps extends React.HTMLAttributes {
    bsSize?: string;
    bsStyle?: string;
    collapsible?: boolean;
    defaultExpanded?: boolean;
    eventKey?: any;
    expanded?: boolean;
    footer?: any; // TODO: Add more specific type
    header?: any; // TODO: Add more specific type
}
type Accordion = React.ClassicComponent<AccordionProps, {}>;
declare var Accordion: React.ClassicComponentClass<AccordionProps>;

// <PanelGroup />
// ----------------------------------------
interface PanelGroupProps extends React.HTMLAttributes {
    accordion?: boolean;
    activeKey?: any;
    bsSize?: string;
    bsStyle?: string;
    defaultActiveKey?: any;
}
type PanelGroup = React.ClassicComponent<PanelGroupProps, {}>;
declare var PanelGroup: React.ClassicComponentClass<PanelGroupProps>;

// <Modal.Dialog />
// ----------------------------------------
interface ModalDialogProps extends React.HTMLAttributes {
    // TODO: Add more specific type
}
type ModalDialog = React.ClassicComponent<ModalDialogProps, {}>;
declare var ModalDialog: React.ClassicComponentClass<ModalDialogProps>;

// <Modal.Header />
// ----------------------------------------
interface ModalHeaderProps extends React.HTMLAttributes {
    closeButton?: boolean;
    modalClassName?: string;
    onHide?: Function;
    // undefined?: string;
}
declare class ModalHeader extends React.Component<ModalHeaderProps, {}> {
}

// <Modal.Title/>
// ----------------------------------------
interface ModalTitleProps extends React.HTMLAttributes {
    modalClassName?: string;
}
declare class ModalTitle extends React.Component<ModalTitleProps, {}> {
}

// <Modal.Body />
// ----------------------------------------
interface ModalBodyProps extends React.HTMLAttributes {
    modalClassName?: string;
}
declare class ModalBody extends React.Component<ModalBodyProps, {}> {
}

// <Modal.Footer />
// ----------------------------------------
interface ModalFooterProps extends React.HTMLAttributes {
    modalClassName?: string;
}
declare class ModalFooter extends React.Component<ModalFooterProps, {}> {
}

// <Modal />
// ----------------------------------------
interface ModalProps extends React.HTMLAttributes {
    // Required
    onHide: Function;

    // Optional
    animation?: boolean;
    backdrop?: boolean | string;
    bsSize?: string;
    container?: any; // TODO: Add more specific type
    dialogClassName?: string;
    dialogComponent?: any; // TODO: Add more specific type
    enforceFocus?: boolean;
    keyboard?: boolean;
    show?: boolean;
}
interface ModalClass extends React.ClassicComponentClass<ModalProps> {
    Body: typeof ModalBody;
    Header: typeof ModalHeader;
    Title: typeof ModalTitle;
    Footer: typeof ModalFooter;
    Dialog: typeof ModalDialog;
}
type Modal = React.ClassicComponent<ModalProps, {}>;
declare var Modal: ModalClass;


// <OverlayTrigger />
// ----------------------------------------
interface OverlayTriggerProps {
    // Required
    overlay: any; // TODO: Add more specific type

    // Optional
    animation?: any; // TODO: Add more specific type
    container?: any; // TODO: Add more specific type
    containerPadding?: number;
    defaultOverlayShown?: boolean;
    delay?: number;
    delayHide?: number;
    delayShow?: number;
    onEnter?: Function;
    onEntered?: Function;
    onEntering?: Function;
    onExit?: Function;
    onExited?: Function;
    onExiting?: Function;
    placement?: string;
    rootClose?: boolean;
    trigger?: string | string[];
}
type OverlayTrigger = React.ClassicComponent<OverlayTriggerProps, {}>;
declare var OverlayTrigger: React.ClassicComponentClass<OverlayTriggerProps>;

// <Tooltip />
// ----------------------------------------
interface TooltipProps extends React.HTMLAttributes {
    // Optional
    arrowOffsetLeft?: number | string;
    arrowOffsetTop?: number | string;
    bsSize?: string;
    bsStyle?: string;
    placement?: string;
    positionLeft?: number;
    positionTop?: number;
}
type Tooltip = React.ClassicComponent<TooltipProps, {}>;
declare var Tooltip: React.ClassicComponentClass<TooltipProps>;

// <Popover/>
// ----------------------------------------
interface PopoverProps extends React.HTMLAttributes {
    // Optional
    arrowOffsetLeft?: number | string;
    arrowOffsetTop?: number | string;
    bsSize?: string;
    bsStyle?: string;
    placement?: string;
    positionLeft?: number;
    positionTop?: number;
}
type Popover = React.ClassicComponent<PopoverProps, {}>;
declare var Popover: React.ClassicComponentClass<PopoverProps>;

// <Overlay />
// ----------------------------------------
interface OverlayProps {
    // Optional
    animation?: any; // TODO: Add more specific type
    container?: any; // TODO: Add more specific type
    containerPadding?: number; // TODO: Add more specific type
    onEnter?: Function;
    onEntered?: Function;
    onEntering?: Function;
    onExit?: Function;
    onExited?: Function;
    onExiting?: Function;
    onHide?: Function;
    placement?: string;
    rootClose?: boolean;
    show?: boolean;
    target?: Function;
}
declare class Overlay extends React.Component<OverlayProps, {}> {
}

// <ProgressBar />
// ----------------------------------------
interface ProgressBarProps extends React.HTMLAttributes {
    // Optional
    active?: boolean;
    bsSize?: string;
    bsStyle?: string;
    interpolatedClass?: any; // TODO: Add more specific type
    max?: number;
    min?: number;
    now?: number;
    srOnly?: boolean;
    striped?: boolean;
}
declare class ProgressBar extends React.Component<ProgressBarProps, {}> {
}

// <Nav />
// ----------------------------------------
// TODO: This one turned into a union of two different types
interface NavProps extends React.HTMLAttributes {
    // Optional
    activeHref?: string;
    activeKey?: any;
    bsSize?: string;
    bsStyle?: string;
    collapsible?: boolean;
    eventKey?: any;
    expanded?: boolean;
    justified?: boolean;
    navbar?: boolean;
    pullRight?: boolean;
    right?: boolean;
    stacked?: boolean;
    ulClassName?: string;
    ulId?: string;
}
declare class Nav extends React.Component<NavProps, {}> {
}

// <NavItem />
// ----------------------------------------
interface NavItemProps extends React.HTMLAttributes {
    active?: boolean;
    brand?: any; // TODO: Add more specific type
    bsSize?: string;
    bsStyle?: string;
    componentClass?: any; // TODO: Add more specific type
    defaultNavExpanded?: boolean;
    eventKey?: any;
    fixedBottom?: boolean;
    fixedTop?: boolean;
    fluid?: boolean;
    inverse?: boolean;
    linkId?: string;
    navExpanded?: boolean;
    onToggle?: Function;
    staticTop?: boolean;
    toggleButton?: any; // TODO: Add more specific type
    toggleNavKey?: string | number;
}
type NavItem = React.ClassicComponent<NavItemProps, {}>;
declare var NavItem: React.ClassicComponentClass<NavItemProps>;

// <Navbar.Brand />
// ----------------------------------------
interface NavbarBrandProps extends React.HTMLAttributes {
}
declare class NavbarBrand extends React.Component<NavbarBrandProps, {}> {
}

// <Navbar.Collapse />
// ----------------------------------------
interface NavbarCollapseProps {
}
type NavbarCollapse = React.ClassicComponent<NavbarCollapseProps, {}>;
declare var NavbarCollapse: React.ClassicComponentClass<NavbarCollapseProps>;

// <Navbar.Header />
// ----------------------------------------
interface NavbarHeaderProps extends React.HTMLAttributes {
}
type NavbarHeader = React.ClassicComponent<NavbarHeaderProps, {}>;
declare var NavbarHeader: React.ClassicComponentClass<NavbarHeaderProps>;

// <Navbar.Toggle />
// ----------------------------------------
interface NavbarToggleProps {
}
type NavbarToggle = React.ClassicComponent<NavbarToggleProps, {}>;
declare var NavbarToggle: React.ClassicComponentClass<NavbarToggleProps>;

// <Navbar />
// ----------------------------------------
interface NavbarProps extends React.HTMLAttributes {
    brand?: any; // TODO: Add more specific type
    bsSize?: string;
    bsStyle?: string;
    componentClass?: any; // TODO: Add more specific type
    defaultNavExpanded?: boolean;
    fixedBottom?: boolean;
    fixedTop?: boolean;
    fluid?: boolean;
    inverse?: boolean;
    navExpanded?: boolean;
    onToggle?: Function;
    staticTop?: boolean;
    toggleButton?: any; // TODO: Add more specific type
    toggleNavKey?: string | number;
}
interface NavbarClass extends React.ClassicComponentClass<NavbarProps> {
    Brand: typeof NavbarBrand;
    Collapse: typeof NavbarCollapse;
    Header: typeof NavbarHeader;
    Toggle: typeof NavbarToggle;
}
type Navbar = React.ClassicComponent<NavbarProps, {}>;
declare var Navbar: NavbarClass;

// <NavDropdown />
// ----------------------------------------
interface NavDropdownProps extends React.HTMLAttributes {
    eventKey?: any;
}
declare class NavDropdown extends React.Component<NavDropdownProps, {}> {
}

// <Tabs />
// ----------------------------------------
interface TabsProps extends React.HTMLAttributes {
    activeKey?: any;
    animation?: boolean;
    bsStyle?: string;
    defaultActiveKey?: any;
    paneWidth?: any; // TODO: Add more specific type
    position?: string;
    tabWidth?: any; // TODO: Add more specific type
}
type Tabs = React.ClassicComponent<TabsProps, {}>;
declare var Tabs: React.ClassicComponentClass<TabsProps>;

// <Tab />
// ----------------------------------------
interface TabProps extends React.HTMLAttributes {
    animation?: boolean;
    eventKey?: any; // TODO: Add more specific type
}
type Tab = React.ClassicComponent<TabProps, {}>;
declare var Tab: React.ClassicComponentClass<TabProps>;

// <Pager />
// ----------------------------------------
interface PagerProps extends React.HTMLAttributes {
}
type Pager = React.ClassicComponent<PagerProps, {}>;
declare var Pager: React.ClassicComponentClass<PagerProps>;

// <PageItem />
// ----------------------------------------
interface PageItemProps extends React.HTMLAttributes {
    eventKey?: any;
    next?: boolean;
    previous?: boolean;
}
type PageItem = React.ClassicComponent<PageItemProps, {}>;
declare var PageItem: React.ClassicComponentClass<PageItemProps>;

// <Pagination />
// ----------------------------------------
interface PaginationProps extends React.HTMLAttributes {
    activePage?: number;
    bsSize?: string;
    bsStyle?: string;
    buttonComponentClass?: any; // TODO: Add more specific type
    ellipsis?: boolean;
    first?: boolean;
    items?: number;
    last?: boolean;
    maxButtons?: number;
    next?: boolean;
    prev?: boolean;
}
type Pagination = React.ClassicComponent<PaginationProps, {}>;
declare var Pagination: React.ClassicComponentClass<PaginationProps>;

// <Alert />
// ----------------------------------------
interface AlertProps extends React.HTMLAttributes {
    bsSize?: string;
    bsStyle?: string;
    closeLabel?: string;
    dismissAfter?: number;
    onDismiss?: Function;
}
type Alert = React.ClassicComponent<AlertProps, {}>;
declare var Alert: React.ClassicComponentClass<AlertProps>;

// <Carousel />
// ----------------------------------------
interface CarouselProps extends React.HTMLAttributes {
    activeIndex?: number;
    bsSize?: string;
    bsStyle?: string;
    controls?: boolean;
    defaultActiveIndex?: number;
    direction?: string;
    indicators?: boolean;
    interval?: number;
    nextIcon?: any; // TODO: Add more specific type
    onSlideEnd?: Function;
    pauseOnHover?: boolean;
    prevIcon?: any; // TODO: Add more specific type
    slide?: boolean;
}
type Carousel = React.ClassicComponent<CarouselProps, {}>;
declare var Carousel: React.ClassicComponentClass<CarouselProps>;

// <CarouselItem />
// ----------------------------------------
interface CarouselItemProps extends React.HTMLAttributes {
    active?: boolean;
    animtateIn?: boolean;
    animateOut?: boolean;
    caption?: any; // TODO: Add more specific type
    direction?: string;
    index?: number;
    onAnimateOutEnd?: Function;
}
type CarouselItem = React.ClassicComponent<CarouselItemProps, {}>;
declare var CarouselItem: React.ClassicComponentClass<CarouselItemProps>;

// <Grid />
// ----------------------------------------
interface GridProps extends React.HTMLAttributes {
    componentClass?: any; // TODO: Add more specific type
    fluid?: boolean;
}
type Grid = React.ClassicComponent<GridProps, {}>;
declare var Grid: React.ClassicComponentClass<GridProps>;

// <Row />
// ----------------------------------------
interface RowProps extends React.HTMLAttributes {
    componentClass?: any; // TODO: Add more specific type
}
type Row = React.ClassicComponent<RowProps, {}>;
declare var Row: React.ClassicComponentClass<RowProps>;

// <Col />
// ----------------------------------------
interface ColProps extends React.HTMLAttributes {
    componentClass?: any; // TODO: Add more specific type
    lg?: number;
    lgHidden?: boolean;
    lgOffset?: number;
    lgPull?: number;
    lgPush?: number;
    md?: number;
    mdHidden?: boolean;
    mdOffset?: number;
    mdPull?: number;
    mdPush?: number;
    sm?: number;
    smHidden?: boolean;
    smOffset?: number;
    smPull?: number;
    smPush?: number;
    xs?: number;
    xsHidden?: boolean;
    xsOffset?: number;
    xsPull?: number;
    xsPush?: number;
}
type Col = React.ClassicComponent<ColProps, {}>;
declare var Col: React.ClassicComponentClass<ColProps>;

// <Thumbnail />
// ----------------------------------------
interface ThumbnailProps extends React.HTMLAttributes {
    bsSize?: string;
    bsStyle?: string;
}
type Thumbnail = React.ClassicComponent<ThumbnailProps, {}>;
declare var Thumbnail: React.ClassicComponentClass<ThumbnailProps>;

// <ListGroup />
// ----------------------------------------
interface ListGroupProps extends React.HTMLAttributes {
    fill?: boolean; // TODO: Add more specific type
}
declare class ListGroup extends React.Component<ListGroupProps, {}> {
}

// <ListGroupItem />
// ----------------------------------------
interface ListGroupItemProps extends React.HTMLAttributes {
    active?: any;
    bsSize?: string;
    bsStyle?: string;
    eventKey?: any;
    header?: any; // TODO: Add more specific type
    key?: any; // TODO: Add more specific type
    listItem?: boolean;
}
declare class ListGroupItem extends React.Component<ListGroupItemProps, {}> {
}

// <Label />
// ----------------------------------------
interface LabelProps extends React.HTMLAttributes {
    bsSize?: string;
    bsStyle?: string;
}
declare class Label extends React.Component<LabelProps, {}> {
}

// <Badge />
// ----------------------------------------
interface BadgeProps extends React.HTMLAttributes {
    pullRight?: boolean;
}
type Badge = React.ClassicComponent<BadgeProps, {}>;
declare var Badge: React.ClassicComponentClass<BadgeProps>;

// <Jumbotron />
// ----------------------------------------
interface JumbotronProps extends React.HTMLAttributes {
    componentClass?: any; // TODO: Add more specific type
}
type Jumbotron = React.ClassicComponent<JumbotronProps, {}>;
declare var Jumbotron: React.ClassicComponentClass<JumbotronProps>;

// <PageHeader />
// ----------------------------------------
interface PageHeaderProps extends React.HTMLAttributes {
}
declare class PageHeader extends React.Component<PageHeaderProps, {}> {
}

// <Well />
// ----------------------------------------
interface WellProps extends React.HTMLAttributes {
    bsSize?: string;
    bsStyle?: string;
}
declare class Well extends React.Component<WellProps, {}> {
}

// <Glyphicon />
// ----------------------------------------
interface GlyphiconProps extends React.HTMLAttributes {
    // Required
    glyph: string;
}
type Glyphicon = React.ClassicComponent<GlyphiconProps, {}>;
declare var Glyphicon: React.ClassicComponentClass<GlyphiconProps>;

// <Table />
// ----------------------------------------
interface TableProps extends React.HTMLAttributes {
    bordered?: boolean;
    condensed?: boolean;
    hover?: boolean;
    responsive?: boolean;
    striped?: boolean;
}
type Table = React.ClassicComponent<TableProps, {}>;
declare var Table: React.ClassicComponentClass<TableProps>;

// <Input />
// ----------------------------------------
interface InputProps extends React.HTMLAttributes {
    defaultValue?: string;
    addonAfter?: any; // TODO: Add more specific type
    addonBefore?: any; // TODO: Add more specific type
    bsSize?: string;
    bsStyle?: string;
    buttonAfter?: any; // TODO: Add more specific type
    buttonBefore?: any; // TODO: Add more specific type
    feedbackIcon?: any; // TODO: Add more specific type
    groupClassName?: string;
    hasFeedback?: boolean;
    help?: any; // TODO: Add more specific type
    labelClassName?: string;
    wrapperClassName?: string;
}
// TODO: extends InputBase
declare class Input extends React.Component<InputProps, {}> {
}

// <ButtonInput />
// ----------------------------------------
interface ButtonInputProps extends React.HTMLAttributes {
    addonAfter?: any; // TODO: Add more specific type
    addonBefore?: any; // TODO: Add more specific type
    bsSize?: string;
    bsStyle?: string;
    buttonAfter?: any; // TODO: Add more specific type
    buttonBefore?: any; // TODO: Add more specific type
    feedbackIcon?: any; // TODO: Add more specific type
    groupClassName?: string;
    hasFeedback?: boolean;
    help?: any; // TODO: Add more specific type
    labelClassName?: string;
    wrapperClassName?: string;
}
// TODO: extends InputBase
declare class ButtonInput extends React.Component<ButtonInputProps, {}> {
}


// <FormControls.Static />
// ----------------------------------------

interface StaticProps extends React.HTMLAttributes { }
interface Static extends React.ReactElement<StaticProps> { }
interface StaticClass extends React.ComponentClass<StaticProps> { }
interface FormControlsClass {
    Static: StaticClass;
}
declare var FormControls: FormControlsClass;


// <Portal />
// ----------------------------------------
interface PortalProps {
    dimension?: string | Function;
    getDimensionValue?: Function;
    in?: boolean;
    onEnter?: Function;
    onEntered?: Function;
    onEntering?: Function;
    onExit?: Function;
    onExited?: Function;
    onExiting?: Function;
    role?: string;
    timeout?: number;
    transitionAppear?: boolean;
    unmountOnExit?: boolean;
}
type Portal = React.ClassicComponent<PortalProps, {}>;
declare var Portal: React.ClassicComponentClass<PortalProps>;

// <Position />
// ----------------------------------------
interface PositionProps {
    dimension?: string | Function;
    getDimensionValue?: Function;
    in?: boolean;
    onEnter?: Function;
    onEntered?: Function;
    onEntering?: Function;
    onExit?: Function;
    onExited?: Function;
    onExiting?: Function;
    role?: string;
    timeout?: number;
    transitionAppear?: boolean;
    unmountOnExit?: boolean;
}
declare class Position extends React.Component<PositionProps, {}> {
}

// <Fade />
// ----------------------------------------
interface FadeProps {
    in?: boolean;
    onEnter?: Function;
    onEntered?: Function;
    onEntering?: Function;
    onExit?: Function;
    onExited?: Function;
    onExiting?: Function;
    timeout?: number;
    transitionAppear?: boolean;
    unmountOnExit?: boolean;
}
declare class Fade extends React.Component<FadeProps, {}> {
=======
declare module "react-bootstrap" {
    // Import React
    import React = require("react");


    // <Button />
    // ----------------------------------------
    interface ButtonProps extends React.HTMLAttributes {

        // Optional
        active?: boolean;
        block?: boolean;
        bsStyle?: string;
        bsSize?: string;
        navItem?: boolean;
        navDropdown?: boolean;
        componentClass?: string;
    }
    type Button = React.ClassicComponent<ButtonProps, {}>;
    var Button: React.ClassicComponentClass<ButtonProps>;

    // <ButtonToolbar />
    // ----------------------------------------
    interface ButtonToolbarProps extends React.HTMLAttributes {

        // Optional
        block?: boolean;
        bsSize?: string;
        bsStyle?: string;
        justified?: boolean;
        vertical?: boolean;
    }
    type ButtonToolbar = React.ClassicComponent<ButtonToolbarProps, {}>;
    var ButtonToolbar: React.ClassicComponentClass<ButtonToolbarProps>;

    // <ButtonGroup />
    // ----------------------------------------
    interface ButtonGroupProps extends React.HTMLAttributes {
        // Optional
        block?: boolean;
        bsSize?: string;
        bsStyle?: string;
        justified?: boolean;
        vertical?: boolean;
    }
    type ButtonGroup = React.ClassicComponent<ButtonGroupProps, {}>;
    var ButtonGroup: React.ClassicComponentClass<ButtonGroupProps>;

    // <DropdownButton />
    // ----------------------------------------
    interface DropdownButtonProps extends React.HTMLAttributes {
        bsStyle?: string;
        bsSize?: string;
        buttonClassName?: string;
        dropup?: boolean;
        navItem?: boolean;
        noCaret?: boolean;
        pullRight?: boolean;
    }
    class DropdownButton extends React.Component<DropdownButtonProps, {}> {
    }

    // <SplitButton />
    // ----------------------------------------
    interface SplitButtonProps extends React.HTMLAttributes {
        bsStyle?: string;
        bsSize?: string;
        dropdownTitle?: any; // TODO: Add more specific type
        dropup?: boolean;
        pullRight?: boolean;
    }
    class SplitButton extends React.Component<SplitButtonProps, {}> {
    }

    // <MenuItem />
    // ----------------------------------------
    interface MenuItemProps extends React.HTMLAttributes {
        active?: boolean;
        divider?: boolean;
        eventKey?: any;
        header?: boolean;
    }
    class MenuItem extends React.Component<MenuItemProps, {}> {
    }

    // <Panel />
    // ----------------------------------------
    interface PanelProps extends React.HTMLAttributes {
        bsSize?: string;
        bsStyle?: string;
        collapsible?: boolean;
        defaultExpanded?: boolean;
        eventKey?: any;
        expanded?: boolean;
        footer?: any; // TODO: Add more specific type
        header?: any; // TODO: Add more specific type
    }
    type Panel = React.ClassicComponent<PanelProps, {}>;
    var Panel: React.ClassicComponentClass<PanelProps>;

    // <Accordion />
    // ----------------------------------------
    interface AccordionProps extends React.HTMLAttributes {
        bsSize?: string;
        bsStyle?: string;
        collapsible?: boolean;
        defaultExpanded?: boolean;
        eventKey?: any;
        expanded?: boolean;
        footer?: any; // TODO: Add more specific type
        header?: any; // TODO: Add more specific type
    }
    type Accordion = React.ClassicComponent<AccordionProps, {}>;
    var Accordion: React.ClassicComponentClass<AccordionProps>;

    // <PanelGroup />
    // ----------------------------------------
    interface PanelGroupProps extends React.HTMLAttributes {
        accordion?: boolean;
        activeKey?: any;
        bsSize?: string;
        bsStyle?: string;
        defaultActiveKey?: any;
    }
    type PanelGroup = React.ClassicComponent<PanelGroupProps, {}>;
    var PanelGroup: React.ClassicComponentClass<PanelGroupProps>;

    // <Modal.Dialog />
    // ----------------------------------------
    interface ModalDialogProps extends React.HTMLAttributes {
        // TODO: Add more specific type
    }
    type ModalDialog = React.ClassicComponent<ModalDialogProps, {}>;
    var ModalDialog: React.ClassicComponentClass<ModalDialogProps>;

    // <Modal.Header />
    // ----------------------------------------
  interface ModalHeaderProps extends React.HTMLAttributes {
        closeButton?: boolean;
        modalClassName?: string;
        onHide?: Function;
        // undefined?: string;
    }
    class ModalHeader extends React.Component<ModalHeaderProps, {}> {
    }

    // <Modal.Title/>
    // ----------------------------------------
    interface ModalTitleProps extends React.HTMLAttributes {
        modalClassName?: string;
    }
    class ModalTitle extends React.Component<ModalTitleProps, {}> {
    }

    // <Modal.Body />
    // ----------------------------------------
    interface ModalBodyProps extends React.HTMLAttributes {
        modalClassName?: string;
    }
    class ModalBody extends React.Component<ModalBodyProps, {}> {
    }

    // <Modal.Footer />
    // ----------------------------------------
    interface ModalFooterProps extends React.HTMLAttributes {
        modalClassName?: string;
    }
    class ModalFooter extends React.Component<ModalFooterProps, {}> {
    }

    // <Modal />
    // ----------------------------------------
    interface ModalProps extends React.HTMLAttributes {
        // Required
        onHide: Function;

        // Optional
        animation?: boolean;
        backdrop?: boolean|string;
        bsSize?: string;
        container?: any; // TODO: Add more specific type
        dialogClassName?: string;
        dialogComponent?: any; // TODO: Add more specific type
        enforceFocus?: boolean;
        keyboard?: boolean;
        onEnter?: (node: HTMLElement) => any;
        onEntered?: (node: HTMLElement) => any;
        onEntering?: (node: HTMLElement) => any;
        onExit?: (node: HTMLElement) => any;
        onExited?: (node: HTMLElement) => any;
        onExiting?: (node: HTMLElement) => any;
        show?: boolean;
    }
    interface ModalClass extends React.ClassicComponentClass<ModalProps> {
        Body: typeof ModalBody;
        Header: typeof ModalHeader;
        Title: typeof ModalTitle;
        Footer: typeof ModalFooter;
        Dialog: typeof ModalDialog;
    }
    type Modal = React.ClassicComponent<ModalProps, {}>;
    var Modal: ModalClass;


    // <OverlayTrigger />
    // ----------------------------------------
    interface OverlayTriggerProps {
        // Required
        overlay: any; // TODO: Add more specific type

        // Optional
        animation?: any; // TODO: Add more specific type
        container?: any; // TODO: Add more specific type
        containerPadding?: number;
        defaultOverlayShown?: boolean;
        delay?: number;
        delayHide?: number;
        delayShow?: number;
        onEnter?: Function;
        onEntered?: Function;
        onEntering?: Function;
        onExit?: Function;
        onExited?: Function;
        onExiting?: Function;
        placement?: string;
        rootClose?: boolean;
        trigger?: string | string[];
    }
    type OverlayTrigger = React.ClassicComponent<OverlayTriggerProps, {}>;
    var OverlayTrigger: React.ClassicComponentClass<OverlayTriggerProps>;

    // <Tooltip />
    // ----------------------------------------
    interface TooltipProps extends React.HTMLAttributes {
        // Optional
        arrowOffsetLeft?: number | string;
        arrowOffsetTop?: number | string;
        bsSize?: string;
        bsStyle?: string;
        placement?: string;
        positionLeft?: number;
        positionTop?: number;
    }
    type Tooltip = React.ClassicComponent<TooltipProps, {}>;
    var Tooltip: React.ClassicComponentClass<TooltipProps>;

    // <Popover/>
    // ----------------------------------------
    interface PopoverProps  extends React.HTMLAttributes {
        // Optional
        arrowOffsetLeft?: number | string;
        arrowOffsetTop?: number | string;
        bsSize?: string;
        bsStyle?: string;
        placement?: string;
        positionLeft?: number;
        positionTop?: number;
    }
    type Popover = React.ClassicComponent<PopoverProps, {}>;
    var Popover: React.ClassicComponentClass<PopoverProps>;

    // <Overlay />
    // ----------------------------------------
    interface OverlayProps {
        // Optional
        animation?: any; // TODO: Add more specific type
        container?: any; // TODO: Add more specific type
        containerPadding?: number; // TODO: Add more specific type
        onEnter?: Function;
        onEntered?: Function;
        onEntering?: Function;
        onExit?: Function;
        onExited?: Function;
        onExiting?: Function;
        onHide?: Function;
        placement?: string;
        rootClose?: boolean;
        show?: boolean;
        target?: Function;
    }
    class Overlay extends React.Component<OverlayProps, {}> {
    }

    // <ProgressBar />
    // ----------------------------------------
    interface ProgressBarProps extends React.HTMLAttributes {
        // Optional
        active?: boolean;
        bsSize?: string;
        bsStyle?: string;
        interpolatedClass?: any; // TODO: Add more specific type
        max?: number;
        min?: number;
        now?: number;
        srOnly?: boolean;
        striped?: boolean;
    }
    class ProgressBar extends React.Component<ProgressBarProps, {}> {
    }

    // <Nav />
    // ----------------------------------------
    // TODO: This one turned into a union of two different types
    interface NavProps extends React.HTMLAttributes {
        // Optional
        activeHref?: string;
        activeKey?: any;
        bsSize?: string;
        bsStyle?: string;
        collapsible?: boolean;
        eventKey?: any;
        expanded?: boolean;
        justified?: boolean;
        navbar?: boolean;
        pullRight?: boolean;
        right?: boolean;
        stacked?: boolean;
        ulClassName?: string;
        ulId?: string;
    }
    class Nav extends React.Component<NavProps, {}> {
    }

    // <NavItem />
    // ----------------------------------------
    interface NavItemProps extends React.HTMLAttributes {
        active?: boolean;
        brand?: any; // TODO: Add more specific type
        bsSize?: string;
        bsStyle?: string;
        componentClass?: any; // TODO: Add more specific type
        defaultNavExpanded?: boolean;
        eventKey?: any;
        fixedBottom?: boolean;
        fixedTop?: boolean;
        fluid?: boolean;
        inverse?: boolean;
        linkId?: string;
        navExpanded?: boolean;
        onToggle?: Function;
        staticTop?: boolean;
        toggleButton?: any; // TODO: Add more specific type
        toggleNavKey?: string | number;
    }
    type NavItem = React.ClassicComponent<NavItemProps, {}>;
    var NavItem: React.ClassicComponentClass<NavItemProps>;

    // <Navbar.Brand />
    // ----------------------------------------
    interface NavbarBrandProps extends React.HTMLAttributes {
    }
    class NavbarBrand extends React.Component<NavbarBrandProps, {}> {
    }

    // <Navbar.Collapse />
    // ----------------------------------------
    interface NavbarCollapseProps {
    }
    type NavbarCollapse = React.ClassicComponent<NavbarCollapseProps, {}>;
    var NavbarCollapse: React.ClassicComponentClass<NavbarCollapseProps>;

    // <Navbar.Header />
    // ----------------------------------------
    interface NavbarHeaderProps extends React.HTMLAttributes {
    }
    type NavbarHeader = React.ClassicComponent<NavbarHeaderProps, {}>;
    var NavbarHeader: React.ClassicComponentClass<NavbarHeaderProps>;

    // <Navbar.Toggle />
    // ----------------------------------------
    interface NavbarToggleProps {
    }
    type NavbarToggle = React.ClassicComponent<NavbarToggleProps, {}>;
    var NavbarToggle: React.ClassicComponentClass<NavbarToggleProps>;

    // <Navbar />
    // ----------------------------------------
    interface NavbarProps extends React.HTMLAttributes {
        brand?: any; // TODO: Add more specific type
        bsSize?: string;
        bsStyle?: string;
        componentClass?: any; // TODO: Add more specific type
        defaultNavExpanded?: boolean;
        fixedBottom?: boolean;
        fixedTop?: boolean;
        fluid?: boolean;
        inverse?: boolean;
        navExpanded?: boolean;
        onToggle?: Function;
        staticTop?: boolean;
        toggleButton?: any; // TODO: Add more specific type
        toggleNavKey?: string | number;
    }
    interface NavbarClass extends React.ClassicComponentClass<NavbarProps> {
        Brand: typeof NavbarBrand;
        Collapse: typeof NavbarCollapse;
        Header: typeof NavbarHeader;
        Toggle: typeof NavbarToggle;
    }
    type Navbar = React.ClassicComponent<NavbarProps, {}>;
    var Navbar: NavbarClass;

    // <NavDropdown />
    // ----------------------------------------
    interface NavDropdownProps extends React.HTMLAttributes {
        eventKey?: any;
    }
    class NavDropdown extends React.Component<NavDropdownProps, {}> {
    }

    // <Tabs />
    // ----------------------------------------
    interface TabsProps extends React.HTMLAttributes {
        activeKey?: any;
        animation?: boolean;
        bsStyle?: string;
        defaultActiveKey?: any;
        paneWidth?: any; // TODO: Add more specific type
        position?: string;
        tabWidth?: any; // TODO: Add more specific type
    }
    type Tabs = React.ClassicComponent<TabsProps, {}>;
    var Tabs: React.ClassicComponentClass<TabsProps>;

    // <Tab />
    // ----------------------------------------
    interface TabProps extends React.HTMLAttributes {
        animation?: boolean;
        eventKey?: any; // TODO: Add more specific type
    }
    type Tab = React.ClassicComponent<TabProps, {}>;
    var Tab: React.ClassicComponentClass<TabProps>;

    // <Pager />
    // ----------------------------------------
    interface PagerProps extends React.HTMLAttributes {
    }
    type Pager = React.ClassicComponent<PagerProps, {}>;
    var Pager: React.ClassicComponentClass<PagerProps>;

    // <PageItem />
    // ----------------------------------------
    interface PageItemProps extends React.HTMLAttributes {
        eventKey?: any;
        next?: boolean;
        previous?: boolean;
    }
    type PageItem = React.ClassicComponent<PageItemProps, {}>;
    var PageItem: React.ClassicComponentClass<PageItemProps>;

    // <Pagination />
    // ----------------------------------------
    interface PaginationProps extends React.HTMLAttributes {
        activePage?: number;
        bsSize?: string;
        bsStyle?: string;
        buttonComponentClass?: any; // TODO: Add more specific type
        ellipsis?: boolean;
        first?: boolean;
        items?: number;
        last?: boolean;
        maxButtons?: number;
        next?: boolean;
        prev?: boolean;
    }
    type Pagination = React.ClassicComponent<PaginationProps, {}>;
    var Pagination: React.ClassicComponentClass<PaginationProps>;

    // <Alert />
    // ----------------------------------------
    interface AlertProps extends React.HTMLAttributes {
        bsSize?: string;
        bsStyle?: string;
        closeLabel?: string;
        dismissAfter?: number;
        onDismiss?: Function;
    }
    type Alert = React.ClassicComponent<AlertProps, {}>;
    var Alert: React.ClassicComponentClass<AlertProps>;

    // <Carousel />
    // ----------------------------------------
    interface CarouselProps extends React.HTMLAttributes {
        activeIndex?: number;
        bsSize?: string;
        bsStyle?: string;
        controls?: boolean;
        defaultActiveIndex?: number;
        direction?: string;
        indicators?: boolean;
        interval?: number;
        nextIcon?: any; // TODO: Add more specific type
        onSlideEnd?: Function;
        pauseOnHover?: boolean;
        prevIcon?: any; // TODO: Add more specific type
        slide?: boolean;
    }
    type Carousel = React.ClassicComponent<CarouselProps, {}>;
    var Carousel: React.ClassicComponentClass<CarouselProps>;

    // <CarouselItem />
    // ----------------------------------------
    interface CarouselItemProps extends React.HTMLAttributes {
        active?: boolean;
        animtateIn?: boolean;
        animateOut?: boolean;
        caption?: any; // TODO: Add more specific type
        direction?: string;
        index?: number;
        onAnimateOutEnd?: Function;
    }
    type CarouselItem = React.ClassicComponent<CarouselItemProps, {}>;
    var CarouselItem: React.ClassicComponentClass<CarouselItemProps>;

    // <Grid />
    // ----------------------------------------
    interface GridProps extends React.HTMLAttributes {
        componentClass?: any; // TODO: Add more specific type
        fluid?: boolean;
    }
    type Grid = React.ClassicComponent<GridProps, {}>;
    var Grid: React.ClassicComponentClass<GridProps>;

    // <Row />
    // ----------------------------------------
    interface RowProps extends React.HTMLAttributes {
        componentClass?: any; // TODO: Add more specific type
    }
    type Row = React.ClassicComponent<RowProps, {}>;
    var Row: React.ClassicComponentClass<RowProps>;

    // <Col />
    // ----------------------------------------
    interface ColProps extends React.HTMLAttributes {
        componentClass?: any; // TODO: Add more specific type
        lg?: number;
        lgHidden?: boolean;
        lgOffset?: number;
        lgPull?: number;
        lgPush?: number;
        md?: number;
        mdHidden?: boolean;
        mdOffset?: number;
        mdPull?: number;
        mdPush?: number;
        sm?: number;
        smHidden?: boolean;
        smOffset?: number;
        smPull?: number;
        smPush?: number;
        xs?: number;
        xsHidden?: boolean;
        xsOffset?: number;
        xsPull?: number;
        xsPush?: number;
    }
    type Col = React.ClassicComponent<ColProps, {}>;
    var Col: React.ClassicComponentClass<ColProps>;

    // <Thumbnail />
    // ----------------------------------------
    interface ThumbnailProps extends React.HTMLAttributes {
        bsSize?: string;
        bsStyle?: string;
    }
    type Thumbnail = React.ClassicComponent<ThumbnailProps, {}>;
    var Thumbnail: React.ClassicComponentClass<ThumbnailProps>;

    // <ListGroup />
    // ----------------------------------------
    interface ListGroupProps extends React.HTMLAttributes {
        fill?: boolean; // TODO: Add more specific type
    }
    class ListGroup extends React.Component<ListGroupProps, {}> {
    }

    // <ListGroupItem />
    // ----------------------------------------
    interface ListGroupItemProps extends React.HTMLAttributes {
        active?: any;
        bsSize?: string;
        bsStyle?: string;
        eventKey?: any;
        header?: any; // TODO: Add more specific type
        key?: any; // TODO: Add more specific type
        listItem?: boolean;
    }
    class ListGroupItem extends React.Component<ListGroupItemProps, {}> {
    }

    // <Label />
    // ----------------------------------------
    interface LabelProps extends React.HTMLAttributes {
        bsSize?: string;
        bsStyle?: string;
    }
    class Label extends React.Component<LabelProps, {}> {
    }

    // <Badge />
    // ----------------------------------------
    interface BadgeProps extends React.HTMLAttributes {
        pullRight?: boolean;
    }
    type Badge = React.ClassicComponent<BadgeProps, {}>;
    var Badge: React.ClassicComponentClass<BadgeProps>;

    // <Jumbotron />
    // ----------------------------------------
    interface JumbotronProps extends React.HTMLAttributes {
        componentClass?: any; // TODO: Add more specific type
    }
    type Jumbotron = React.ClassicComponent<JumbotronProps, {}>;
    var Jumbotron: React.ClassicComponentClass<JumbotronProps>;

    // <PageHeader />
    // ----------------------------------------
    interface PageHeaderProps extends React.HTMLAttributes {
    }
    class PageHeader extends React.Component<PageHeaderProps, {}> {
    }

    // <Well />
    // ----------------------------------------
    interface WellProps extends React.HTMLAttributes {
        bsSize?: string;
        bsStyle?: string;
    }
    class Well extends React.Component<WellProps, {}> {
    }

    // <Glyphicon />
    // ----------------------------------------
    interface GlyphiconProps extends React.HTMLAttributes {
        // Required
        glyph: string;
    }
    type Glyphicon = React.ClassicComponent<GlyphiconProps, {}>;
    var Glyphicon: React.ClassicComponentClass<GlyphiconProps>;

    // <Table />
    // ----------------------------------------
    interface TableProps extends React.HTMLAttributes {
        bordered?: boolean;
        condensed?: boolean;
        hover?: boolean;
        responsive?: boolean;
        striped?: boolean;
    }
    type Table = React.ClassicComponent<TableProps, {}>;
    var Table: React.ClassicComponentClass<TableProps>;

    // <Input />
    // ----------------------------------------
    interface InputProps extends React.HTMLAttributes {
        defaultValue?:string;
        addonAfter?: any; // TODO: Add more specific type
        addonBefore?: any; // TODO: Add more specific type
        bsSize?: string;
        bsStyle?: string;
        buttonAfter?: any; // TODO: Add more specific type
        buttonBefore?: any; // TODO: Add more specific type
        feedbackIcon?: any; // TODO: Add more specific type
        groupClassName?: string;
        hasFeedback?: boolean;
        help?: any; // TODO: Add more specific type
        labelClassName?: string;
        wrapperClassName?: string;
    }
    // TODO: extends InputBase
    class Input extends React.Component<InputProps, {}> {
    }

    // <ButtonInput />
    // ----------------------------------------
    interface ButtonInputProps extends React.HTMLAttributes {
        addonAfter?: any; // TODO: Add more specific type
        addonBefore?: any; // TODO: Add more specific type
        bsSize?: string;
        bsStyle?: string;
        buttonAfter?: any; // TODO: Add more specific type
        buttonBefore?: any; // TODO: Add more specific type
        feedbackIcon?: any; // TODO: Add more specific type
        groupClassName?: string;
        hasFeedback?: boolean;
        help?: any; // TODO: Add more specific type
        labelClassName?: string;
        wrapperClassName?: string;
    }
    // TODO: extends InputBase
    class ButtonInput extends React.Component<ButtonInputProps, {}> {
    }


    // <FormControls.Static />
    // ----------------------------------------

    interface StaticProps extends React.HTMLAttributes {}
    interface Static extends React.ReactElement<StaticProps> { }
    interface StaticClass extends React.ComponentClass<StaticProps> { }
    interface FormControlsClass {
      Static: StaticClass;
    }
    var FormControls: FormControlsClass;


    // <Portal />
    // ----------------------------------------
    interface PortalProps {
        dimension?: string | Function;
        getDimensionValue?: Function;
        in?: boolean;
        onEnter?: Function;
        onEntered?: Function;
        onEntering?: Function;
        onExit?: Function;
        onExited?: Function;
        onExiting?: Function;
        role?: string;
        timeout?: number;
        transitionAppear?: boolean;
        unmountOnExit?: boolean;
    }
    type Portal = React.ClassicComponent<PortalProps, {}>;
    var Portal: React.ClassicComponentClass<PortalProps>;

    // <Position />
    // ----------------------------------------
    interface PositionProps {
        dimension?: string | Function;
        getDimensionValue?: Function;
        in?: boolean;
        onEnter?: Function;
        onEntered?: Function;
        onEntering?: Function;
        onExit?: Function;
        onExited?: Function;
        onExiting?: Function;
        role?: string;
        timeout?: number;
        transitionAppear?: boolean;
        unmountOnExit?: boolean;
    }
    class Position extends React.Component<PositionProps, {}> {
    }

    // <Fade />
    // ----------------------------------------
    interface FadeProps {
        in?: boolean;
        onEnter?: Function;
        onEntered?: Function;
        onEntering?: Function;
        onExit?: Function;
        onExited?: Function;
        onExiting?: Function;
        timeout?: number;
        transitionAppear?: boolean;
        unmountOnExit?: boolean;
    }
    class Fade extends React.Component<FadeProps, {}> {
    }
>>>>>>> 08ed4e9f
}<|MERGE_RESOLUTION|>--- conflicted
+++ resolved
@@ -5,763 +5,6 @@
 
 ///<reference path="../react/react.d.ts"/>
 
-<<<<<<< HEAD
-
-// Import React
-import React = require("react");
-
-
-// <Button />
-// ----------------------------------------
-interface ButtonProps extends React.HTMLAttributes {
-
-    // Optional
-    active?: boolean;
-    block?: boolean;
-    bsStyle?: string;
-    bsSize?: string;
-    navItem?: boolean;
-    navDropdown?: boolean;
-    componentClass?: string;
-}
-type Button = React.ClassicComponent<ButtonProps, {}>;
-declare var Button: React.ClassicComponentClass<ButtonProps>;
-
-// <ButtonToolbar />
-// ----------------------------------------
-interface ButtonToolbarProps extends React.HTMLAttributes {
-
-    // Optional
-    block?: boolean;
-    bsSize?: string;
-    bsStyle?: string;
-    justified?: boolean;
-    vertical?: boolean;
-}
-type ButtonToolbar = React.ClassicComponent<ButtonToolbarProps, {}>;
-declare var ButtonToolbar: React.ClassicComponentClass<ButtonToolbarProps>;
-
-// <ButtonGroup />
-// ----------------------------------------
-interface ButtonGroupProps extends React.HTMLAttributes {
-    // Optional
-    block?: boolean;
-    bsSize?: string;
-    bsStyle?: string;
-    justified?: boolean;
-    vertical?: boolean;
-}
-type ButtonGroup = React.ClassicComponent<ButtonGroupProps, {}>;
-declare var ButtonGroup: React.ClassicComponentClass<ButtonGroupProps>;
-
-// <DropdownButton />
-// ----------------------------------------
-interface DropdownButtonProps extends React.HTMLAttributes {
-    bsStyle?: string;
-    bsSize?: string;
-    buttonClassName?: string;
-    dropup?: boolean;
-    navItem?: boolean;
-    noCaret?: boolean;
-    pullRight?: boolean;
-}
-declare class DropdownButton extends React.Component<DropdownButtonProps, {}> {
-}
-
-// <SplitButton />
-// ----------------------------------------
-interface SplitButtonProps extends React.HTMLAttributes {
-    bsStyle?: string;
-    bsSize?: string;
-    dropdownTitle?: any; // TODO: Add more specific type
-    dropup?: boolean;
-    pullRight?: boolean;
-}
-declare class SplitButton extends React.Component<SplitButtonProps, {}> {
-}
-
-// <MenuItem />
-// ----------------------------------------
-interface MenuItemProps extends React.HTMLAttributes {
-    active?: boolean;
-    divider?: boolean;
-    eventKey?: any;
-    header?: boolean;
-}
-declare class MenuItem extends React.Component<MenuItemProps, {}> {
-}
-
-// <Panel />
-// ----------------------------------------
-interface PanelProps extends React.HTMLAttributes {
-    bsSize?: string;
-    bsStyle?: string;
-    collapsible?: boolean;
-    defaultExpanded?: boolean;
-    eventKey?: any;
-    expanded?: boolean;
-    footer?: any; // TODO: Add more specific type
-    header?: any; // TODO: Add more specific type
-}
-type Panel = React.ClassicComponent<PanelProps, {}>;
-declare var Panel: React.ClassicComponentClass<PanelProps>;
-
-// <Accordion />
-// ----------------------------------------
-interface AccordionProps extends React.HTMLAttributes {
-    bsSize?: string;
-    bsStyle?: string;
-    collapsible?: boolean;
-    defaultExpanded?: boolean;
-    eventKey?: any;
-    expanded?: boolean;
-    footer?: any; // TODO: Add more specific type
-    header?: any; // TODO: Add more specific type
-}
-type Accordion = React.ClassicComponent<AccordionProps, {}>;
-declare var Accordion: React.ClassicComponentClass<AccordionProps>;
-
-// <PanelGroup />
-// ----------------------------------------
-interface PanelGroupProps extends React.HTMLAttributes {
-    accordion?: boolean;
-    activeKey?: any;
-    bsSize?: string;
-    bsStyle?: string;
-    defaultActiveKey?: any;
-}
-type PanelGroup = React.ClassicComponent<PanelGroupProps, {}>;
-declare var PanelGroup: React.ClassicComponentClass<PanelGroupProps>;
-
-// <Modal.Dialog />
-// ----------------------------------------
-interface ModalDialogProps extends React.HTMLAttributes {
-    // TODO: Add more specific type
-}
-type ModalDialog = React.ClassicComponent<ModalDialogProps, {}>;
-declare var ModalDialog: React.ClassicComponentClass<ModalDialogProps>;
-
-// <Modal.Header />
-// ----------------------------------------
-interface ModalHeaderProps extends React.HTMLAttributes {
-    closeButton?: boolean;
-    modalClassName?: string;
-    onHide?: Function;
-    // undefined?: string;
-}
-declare class ModalHeader extends React.Component<ModalHeaderProps, {}> {
-}
-
-// <Modal.Title/>
-// ----------------------------------------
-interface ModalTitleProps extends React.HTMLAttributes {
-    modalClassName?: string;
-}
-declare class ModalTitle extends React.Component<ModalTitleProps, {}> {
-}
-
-// <Modal.Body />
-// ----------------------------------------
-interface ModalBodyProps extends React.HTMLAttributes {
-    modalClassName?: string;
-}
-declare class ModalBody extends React.Component<ModalBodyProps, {}> {
-}
-
-// <Modal.Footer />
-// ----------------------------------------
-interface ModalFooterProps extends React.HTMLAttributes {
-    modalClassName?: string;
-}
-declare class ModalFooter extends React.Component<ModalFooterProps, {}> {
-}
-
-// <Modal />
-// ----------------------------------------
-interface ModalProps extends React.HTMLAttributes {
-    // Required
-    onHide: Function;
-
-    // Optional
-    animation?: boolean;
-    backdrop?: boolean | string;
-    bsSize?: string;
-    container?: any; // TODO: Add more specific type
-    dialogClassName?: string;
-    dialogComponent?: any; // TODO: Add more specific type
-    enforceFocus?: boolean;
-    keyboard?: boolean;
-    show?: boolean;
-}
-interface ModalClass extends React.ClassicComponentClass<ModalProps> {
-    Body: typeof ModalBody;
-    Header: typeof ModalHeader;
-    Title: typeof ModalTitle;
-    Footer: typeof ModalFooter;
-    Dialog: typeof ModalDialog;
-}
-type Modal = React.ClassicComponent<ModalProps, {}>;
-declare var Modal: ModalClass;
-
-
-// <OverlayTrigger />
-// ----------------------------------------
-interface OverlayTriggerProps {
-    // Required
-    overlay: any; // TODO: Add more specific type
-
-    // Optional
-    animation?: any; // TODO: Add more specific type
-    container?: any; // TODO: Add more specific type
-    containerPadding?: number;
-    defaultOverlayShown?: boolean;
-    delay?: number;
-    delayHide?: number;
-    delayShow?: number;
-    onEnter?: Function;
-    onEntered?: Function;
-    onEntering?: Function;
-    onExit?: Function;
-    onExited?: Function;
-    onExiting?: Function;
-    placement?: string;
-    rootClose?: boolean;
-    trigger?: string | string[];
-}
-type OverlayTrigger = React.ClassicComponent<OverlayTriggerProps, {}>;
-declare var OverlayTrigger: React.ClassicComponentClass<OverlayTriggerProps>;
-
-// <Tooltip />
-// ----------------------------------------
-interface TooltipProps extends React.HTMLAttributes {
-    // Optional
-    arrowOffsetLeft?: number | string;
-    arrowOffsetTop?: number | string;
-    bsSize?: string;
-    bsStyle?: string;
-    placement?: string;
-    positionLeft?: number;
-    positionTop?: number;
-}
-type Tooltip = React.ClassicComponent<TooltipProps, {}>;
-declare var Tooltip: React.ClassicComponentClass<TooltipProps>;
-
-// <Popover/>
-// ----------------------------------------
-interface PopoverProps extends React.HTMLAttributes {
-    // Optional
-    arrowOffsetLeft?: number | string;
-    arrowOffsetTop?: number | string;
-    bsSize?: string;
-    bsStyle?: string;
-    placement?: string;
-    positionLeft?: number;
-    positionTop?: number;
-}
-type Popover = React.ClassicComponent<PopoverProps, {}>;
-declare var Popover: React.ClassicComponentClass<PopoverProps>;
-
-// <Overlay />
-// ----------------------------------------
-interface OverlayProps {
-    // Optional
-    animation?: any; // TODO: Add more specific type
-    container?: any; // TODO: Add more specific type
-    containerPadding?: number; // TODO: Add more specific type
-    onEnter?: Function;
-    onEntered?: Function;
-    onEntering?: Function;
-    onExit?: Function;
-    onExited?: Function;
-    onExiting?: Function;
-    onHide?: Function;
-    placement?: string;
-    rootClose?: boolean;
-    show?: boolean;
-    target?: Function;
-}
-declare class Overlay extends React.Component<OverlayProps, {}> {
-}
-
-// <ProgressBar />
-// ----------------------------------------
-interface ProgressBarProps extends React.HTMLAttributes {
-    // Optional
-    active?: boolean;
-    bsSize?: string;
-    bsStyle?: string;
-    interpolatedClass?: any; // TODO: Add more specific type
-    max?: number;
-    min?: number;
-    now?: number;
-    srOnly?: boolean;
-    striped?: boolean;
-}
-declare class ProgressBar extends React.Component<ProgressBarProps, {}> {
-}
-
-// <Nav />
-// ----------------------------------------
-// TODO: This one turned into a union of two different types
-interface NavProps extends React.HTMLAttributes {
-    // Optional
-    activeHref?: string;
-    activeKey?: any;
-    bsSize?: string;
-    bsStyle?: string;
-    collapsible?: boolean;
-    eventKey?: any;
-    expanded?: boolean;
-    justified?: boolean;
-    navbar?: boolean;
-    pullRight?: boolean;
-    right?: boolean;
-    stacked?: boolean;
-    ulClassName?: string;
-    ulId?: string;
-}
-declare class Nav extends React.Component<NavProps, {}> {
-}
-
-// <NavItem />
-// ----------------------------------------
-interface NavItemProps extends React.HTMLAttributes {
-    active?: boolean;
-    brand?: any; // TODO: Add more specific type
-    bsSize?: string;
-    bsStyle?: string;
-    componentClass?: any; // TODO: Add more specific type
-    defaultNavExpanded?: boolean;
-    eventKey?: any;
-    fixedBottom?: boolean;
-    fixedTop?: boolean;
-    fluid?: boolean;
-    inverse?: boolean;
-    linkId?: string;
-    navExpanded?: boolean;
-    onToggle?: Function;
-    staticTop?: boolean;
-    toggleButton?: any; // TODO: Add more specific type
-    toggleNavKey?: string | number;
-}
-type NavItem = React.ClassicComponent<NavItemProps, {}>;
-declare var NavItem: React.ClassicComponentClass<NavItemProps>;
-
-// <Navbar.Brand />
-// ----------------------------------------
-interface NavbarBrandProps extends React.HTMLAttributes {
-}
-declare class NavbarBrand extends React.Component<NavbarBrandProps, {}> {
-}
-
-// <Navbar.Collapse />
-// ----------------------------------------
-interface NavbarCollapseProps {
-}
-type NavbarCollapse = React.ClassicComponent<NavbarCollapseProps, {}>;
-declare var NavbarCollapse: React.ClassicComponentClass<NavbarCollapseProps>;
-
-// <Navbar.Header />
-// ----------------------------------------
-interface NavbarHeaderProps extends React.HTMLAttributes {
-}
-type NavbarHeader = React.ClassicComponent<NavbarHeaderProps, {}>;
-declare var NavbarHeader: React.ClassicComponentClass<NavbarHeaderProps>;
-
-// <Navbar.Toggle />
-// ----------------------------------------
-interface NavbarToggleProps {
-}
-type NavbarToggle = React.ClassicComponent<NavbarToggleProps, {}>;
-declare var NavbarToggle: React.ClassicComponentClass<NavbarToggleProps>;
-
-// <Navbar />
-// ----------------------------------------
-interface NavbarProps extends React.HTMLAttributes {
-    brand?: any; // TODO: Add more specific type
-    bsSize?: string;
-    bsStyle?: string;
-    componentClass?: any; // TODO: Add more specific type
-    defaultNavExpanded?: boolean;
-    fixedBottom?: boolean;
-    fixedTop?: boolean;
-    fluid?: boolean;
-    inverse?: boolean;
-    navExpanded?: boolean;
-    onToggle?: Function;
-    staticTop?: boolean;
-    toggleButton?: any; // TODO: Add more specific type
-    toggleNavKey?: string | number;
-}
-interface NavbarClass extends React.ClassicComponentClass<NavbarProps> {
-    Brand: typeof NavbarBrand;
-    Collapse: typeof NavbarCollapse;
-    Header: typeof NavbarHeader;
-    Toggle: typeof NavbarToggle;
-}
-type Navbar = React.ClassicComponent<NavbarProps, {}>;
-declare var Navbar: NavbarClass;
-
-// <NavDropdown />
-// ----------------------------------------
-interface NavDropdownProps extends React.HTMLAttributes {
-    eventKey?: any;
-}
-declare class NavDropdown extends React.Component<NavDropdownProps, {}> {
-}
-
-// <Tabs />
-// ----------------------------------------
-interface TabsProps extends React.HTMLAttributes {
-    activeKey?: any;
-    animation?: boolean;
-    bsStyle?: string;
-    defaultActiveKey?: any;
-    paneWidth?: any; // TODO: Add more specific type
-    position?: string;
-    tabWidth?: any; // TODO: Add more specific type
-}
-type Tabs = React.ClassicComponent<TabsProps, {}>;
-declare var Tabs: React.ClassicComponentClass<TabsProps>;
-
-// <Tab />
-// ----------------------------------------
-interface TabProps extends React.HTMLAttributes {
-    animation?: boolean;
-    eventKey?: any; // TODO: Add more specific type
-}
-type Tab = React.ClassicComponent<TabProps, {}>;
-declare var Tab: React.ClassicComponentClass<TabProps>;
-
-// <Pager />
-// ----------------------------------------
-interface PagerProps extends React.HTMLAttributes {
-}
-type Pager = React.ClassicComponent<PagerProps, {}>;
-declare var Pager: React.ClassicComponentClass<PagerProps>;
-
-// <PageItem />
-// ----------------------------------------
-interface PageItemProps extends React.HTMLAttributes {
-    eventKey?: any;
-    next?: boolean;
-    previous?: boolean;
-}
-type PageItem = React.ClassicComponent<PageItemProps, {}>;
-declare var PageItem: React.ClassicComponentClass<PageItemProps>;
-
-// <Pagination />
-// ----------------------------------------
-interface PaginationProps extends React.HTMLAttributes {
-    activePage?: number;
-    bsSize?: string;
-    bsStyle?: string;
-    buttonComponentClass?: any; // TODO: Add more specific type
-    ellipsis?: boolean;
-    first?: boolean;
-    items?: number;
-    last?: boolean;
-    maxButtons?: number;
-    next?: boolean;
-    prev?: boolean;
-}
-type Pagination = React.ClassicComponent<PaginationProps, {}>;
-declare var Pagination: React.ClassicComponentClass<PaginationProps>;
-
-// <Alert />
-// ----------------------------------------
-interface AlertProps extends React.HTMLAttributes {
-    bsSize?: string;
-    bsStyle?: string;
-    closeLabel?: string;
-    dismissAfter?: number;
-    onDismiss?: Function;
-}
-type Alert = React.ClassicComponent<AlertProps, {}>;
-declare var Alert: React.ClassicComponentClass<AlertProps>;
-
-// <Carousel />
-// ----------------------------------------
-interface CarouselProps extends React.HTMLAttributes {
-    activeIndex?: number;
-    bsSize?: string;
-    bsStyle?: string;
-    controls?: boolean;
-    defaultActiveIndex?: number;
-    direction?: string;
-    indicators?: boolean;
-    interval?: number;
-    nextIcon?: any; // TODO: Add more specific type
-    onSlideEnd?: Function;
-    pauseOnHover?: boolean;
-    prevIcon?: any; // TODO: Add more specific type
-    slide?: boolean;
-}
-type Carousel = React.ClassicComponent<CarouselProps, {}>;
-declare var Carousel: React.ClassicComponentClass<CarouselProps>;
-
-// <CarouselItem />
-// ----------------------------------------
-interface CarouselItemProps extends React.HTMLAttributes {
-    active?: boolean;
-    animtateIn?: boolean;
-    animateOut?: boolean;
-    caption?: any; // TODO: Add more specific type
-    direction?: string;
-    index?: number;
-    onAnimateOutEnd?: Function;
-}
-type CarouselItem = React.ClassicComponent<CarouselItemProps, {}>;
-declare var CarouselItem: React.ClassicComponentClass<CarouselItemProps>;
-
-// <Grid />
-// ----------------------------------------
-interface GridProps extends React.HTMLAttributes {
-    componentClass?: any; // TODO: Add more specific type
-    fluid?: boolean;
-}
-type Grid = React.ClassicComponent<GridProps, {}>;
-declare var Grid: React.ClassicComponentClass<GridProps>;
-
-// <Row />
-// ----------------------------------------
-interface RowProps extends React.HTMLAttributes {
-    componentClass?: any; // TODO: Add more specific type
-}
-type Row = React.ClassicComponent<RowProps, {}>;
-declare var Row: React.ClassicComponentClass<RowProps>;
-
-// <Col />
-// ----------------------------------------
-interface ColProps extends React.HTMLAttributes {
-    componentClass?: any; // TODO: Add more specific type
-    lg?: number;
-    lgHidden?: boolean;
-    lgOffset?: number;
-    lgPull?: number;
-    lgPush?: number;
-    md?: number;
-    mdHidden?: boolean;
-    mdOffset?: number;
-    mdPull?: number;
-    mdPush?: number;
-    sm?: number;
-    smHidden?: boolean;
-    smOffset?: number;
-    smPull?: number;
-    smPush?: number;
-    xs?: number;
-    xsHidden?: boolean;
-    xsOffset?: number;
-    xsPull?: number;
-    xsPush?: number;
-}
-type Col = React.ClassicComponent<ColProps, {}>;
-declare var Col: React.ClassicComponentClass<ColProps>;
-
-// <Thumbnail />
-// ----------------------------------------
-interface ThumbnailProps extends React.HTMLAttributes {
-    bsSize?: string;
-    bsStyle?: string;
-}
-type Thumbnail = React.ClassicComponent<ThumbnailProps, {}>;
-declare var Thumbnail: React.ClassicComponentClass<ThumbnailProps>;
-
-// <ListGroup />
-// ----------------------------------------
-interface ListGroupProps extends React.HTMLAttributes {
-    fill?: boolean; // TODO: Add more specific type
-}
-declare class ListGroup extends React.Component<ListGroupProps, {}> {
-}
-
-// <ListGroupItem />
-// ----------------------------------------
-interface ListGroupItemProps extends React.HTMLAttributes {
-    active?: any;
-    bsSize?: string;
-    bsStyle?: string;
-    eventKey?: any;
-    header?: any; // TODO: Add more specific type
-    key?: any; // TODO: Add more specific type
-    listItem?: boolean;
-}
-declare class ListGroupItem extends React.Component<ListGroupItemProps, {}> {
-}
-
-// <Label />
-// ----------------------------------------
-interface LabelProps extends React.HTMLAttributes {
-    bsSize?: string;
-    bsStyle?: string;
-}
-declare class Label extends React.Component<LabelProps, {}> {
-}
-
-// <Badge />
-// ----------------------------------------
-interface BadgeProps extends React.HTMLAttributes {
-    pullRight?: boolean;
-}
-type Badge = React.ClassicComponent<BadgeProps, {}>;
-declare var Badge: React.ClassicComponentClass<BadgeProps>;
-
-// <Jumbotron />
-// ----------------------------------------
-interface JumbotronProps extends React.HTMLAttributes {
-    componentClass?: any; // TODO: Add more specific type
-}
-type Jumbotron = React.ClassicComponent<JumbotronProps, {}>;
-declare var Jumbotron: React.ClassicComponentClass<JumbotronProps>;
-
-// <PageHeader />
-// ----------------------------------------
-interface PageHeaderProps extends React.HTMLAttributes {
-}
-declare class PageHeader extends React.Component<PageHeaderProps, {}> {
-}
-
-// <Well />
-// ----------------------------------------
-interface WellProps extends React.HTMLAttributes {
-    bsSize?: string;
-    bsStyle?: string;
-}
-declare class Well extends React.Component<WellProps, {}> {
-}
-
-// <Glyphicon />
-// ----------------------------------------
-interface GlyphiconProps extends React.HTMLAttributes {
-    // Required
-    glyph: string;
-}
-type Glyphicon = React.ClassicComponent<GlyphiconProps, {}>;
-declare var Glyphicon: React.ClassicComponentClass<GlyphiconProps>;
-
-// <Table />
-// ----------------------------------------
-interface TableProps extends React.HTMLAttributes {
-    bordered?: boolean;
-    condensed?: boolean;
-    hover?: boolean;
-    responsive?: boolean;
-    striped?: boolean;
-}
-type Table = React.ClassicComponent<TableProps, {}>;
-declare var Table: React.ClassicComponentClass<TableProps>;
-
-// <Input />
-// ----------------------------------------
-interface InputProps extends React.HTMLAttributes {
-    defaultValue?: string;
-    addonAfter?: any; // TODO: Add more specific type
-    addonBefore?: any; // TODO: Add more specific type
-    bsSize?: string;
-    bsStyle?: string;
-    buttonAfter?: any; // TODO: Add more specific type
-    buttonBefore?: any; // TODO: Add more specific type
-    feedbackIcon?: any; // TODO: Add more specific type
-    groupClassName?: string;
-    hasFeedback?: boolean;
-    help?: any; // TODO: Add more specific type
-    labelClassName?: string;
-    wrapperClassName?: string;
-}
-// TODO: extends InputBase
-declare class Input extends React.Component<InputProps, {}> {
-}
-
-// <ButtonInput />
-// ----------------------------------------
-interface ButtonInputProps extends React.HTMLAttributes {
-    addonAfter?: any; // TODO: Add more specific type
-    addonBefore?: any; // TODO: Add more specific type
-    bsSize?: string;
-    bsStyle?: string;
-    buttonAfter?: any; // TODO: Add more specific type
-    buttonBefore?: any; // TODO: Add more specific type
-    feedbackIcon?: any; // TODO: Add more specific type
-    groupClassName?: string;
-    hasFeedback?: boolean;
-    help?: any; // TODO: Add more specific type
-    labelClassName?: string;
-    wrapperClassName?: string;
-}
-// TODO: extends InputBase
-declare class ButtonInput extends React.Component<ButtonInputProps, {}> {
-}
-
-
-// <FormControls.Static />
-// ----------------------------------------
-
-interface StaticProps extends React.HTMLAttributes { }
-interface Static extends React.ReactElement<StaticProps> { }
-interface StaticClass extends React.ComponentClass<StaticProps> { }
-interface FormControlsClass {
-    Static: StaticClass;
-}
-declare var FormControls: FormControlsClass;
-
-
-// <Portal />
-// ----------------------------------------
-interface PortalProps {
-    dimension?: string | Function;
-    getDimensionValue?: Function;
-    in?: boolean;
-    onEnter?: Function;
-    onEntered?: Function;
-    onEntering?: Function;
-    onExit?: Function;
-    onExited?: Function;
-    onExiting?: Function;
-    role?: string;
-    timeout?: number;
-    transitionAppear?: boolean;
-    unmountOnExit?: boolean;
-}
-type Portal = React.ClassicComponent<PortalProps, {}>;
-declare var Portal: React.ClassicComponentClass<PortalProps>;
-
-// <Position />
-// ----------------------------------------
-interface PositionProps {
-    dimension?: string | Function;
-    getDimensionValue?: Function;
-    in?: boolean;
-    onEnter?: Function;
-    onEntered?: Function;
-    onEntering?: Function;
-    onExit?: Function;
-    onExited?: Function;
-    onExiting?: Function;
-    role?: string;
-    timeout?: number;
-    transitionAppear?: boolean;
-    unmountOnExit?: boolean;
-}
-declare class Position extends React.Component<PositionProps, {}> {
-}
-
-// <Fade />
-// ----------------------------------------
-interface FadeProps {
-    in?: boolean;
-    onEnter?: Function;
-    onEntered?: Function;
-    onEntering?: Function;
-    onExit?: Function;
-    onExited?: Function;
-    onExiting?: Function;
-    timeout?: number;
-    transitionAppear?: boolean;
-    unmountOnExit?: boolean;
-}
-declare class Fade extends React.Component<FadeProps, {}> {
-=======
 declare module "react-bootstrap" {
     // Import React
     import React = require("react");
@@ -1524,5 +767,4 @@
     }
     class Fade extends React.Component<FadeProps, {}> {
     }
->>>>>>> 08ed4e9f
 }
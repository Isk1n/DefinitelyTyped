<<<<<<< HEAD
/// <reference types="node" />
=======
/// <reference path="oracledb.d.ts" />
>>>>>>> 0e91382e

import * as OracleDB from 'oracledb';

OracleDB.getConnection(
	{
		user: "hr",
		password: "welcome",
		connectString: "localhost/XE"
	},
	function(err, connection) {
		if (err) {
			console.error(err.message); return;
		}
		connection.execute(
			"SELECT department_id, department_name " +
			"FROM departments " +
			"WHERE manager_id < :id",
			[110],  // bind value for :id
			function(err, result) {
				if (err) {
					console.error(err.message);
				} else {
					console.log(result.rows);
					console.log(result.rows[0].department_id); // when outFormet is OBJECT
					console.log(result.metaData[0].name);
				}
				connection.release();
			}
		);
	}
);

OracleDB.getConnection(
	{
		user: "hr",
		password: "welcome",
		connectString: "localhost/XE"
	}
).then((connection: OracleDB.IConnection) => {
	return connection.execute(
		"SELECT department_id, department_name " +
		"FROM departments " +
		"WHERE manager_id < :id",
		[110]
	).then(result => {
		console.log(result.rows);
		console.log(result.rows[0].department_id); // when outFormet is OBJECT
		console.log(result.metaData[0].name);
	}).catch((err: any) => {
		console.error(err.message);
	}).then(() => {
		return connection.release();
	});
}).catch((err: any) => {
	console.error(err.message);
});<|MERGE_RESOLUTION|>--- conflicted
+++ resolved
@@ -1,8 +1,4 @@
-<<<<<<< HEAD
-/// <reference types="node" />
-=======
-/// <reference path="oracledb.d.ts" />
->>>>>>> 0e91382e
+/// <reference types="oracledb" />
 
 import * as OracleDB from 'oracledb';
 

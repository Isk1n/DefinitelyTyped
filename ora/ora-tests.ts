--- conflicted
+++ resolved
@@ -1,8 +1,3 @@
-<<<<<<< HEAD
-
-=======
-/// <reference path="ora.d.ts" />
->>>>>>> 55978642
 import ora = require('ora');
 
 const spinner = ora('Loading unicorns').start();

// Type definitions for ag-grid v2.1.2
// Project: http://www.ag-grid.com/
// Definitions by: Niall Crosby <https://github.com/ceolter/>
<<<<<<< HEAD
// Definitions: https://github.com/DefinitelyTyped/DefinitelyTyped
declare module ag.grid {
=======
// Definitions: https://github.com/borisyankov/DefinitelyTyped
declare namespace ag.grid {
>>>>>>> 89f1449d
    class ColumnChangeEvent {
        private type;
        private column;
        private columnGroup;
        private fromIndex;
        private toIndex;
        private pinnedColumnCount;
        constructor(type: string);
        toString(): string;
        withColumn(column: Column): ColumnChangeEvent;
        withColumnGroup(columnGroup: ColumnGroup): ColumnChangeEvent;
        withFromIndex(fromIndex: number): ColumnChangeEvent;
        withPinnedColumnCount(pinnedColumnCount: number): ColumnChangeEvent;
        withToIndex(toIndex: number): ColumnChangeEvent;
        getFromIndex(): number;
        getToIndex(): number;
        getPinnedColumnCount(): number;
        getType(): string;
        getColumn(): Column;
        getColumnGroup(): ColumnGroup;
        isPivotChanged(): boolean;
        isValueChanged(): boolean;
        isIndividualColumnResized(): boolean;
    }
}
declare namespace ag.grid {
    class Utils {
        private static isSafari;
        private static isIE;
        static iterateObject(object: any, callback: (key: string, value: any) => void): void;
        static cloneObject(object: any): any;
        static map<TItem, TResult>(array: TItem[], callback: (item: TItem) => TResult): TResult[];
        static forEach<T>(array: T[], callback: (item: T, index: number) => void): void;
        static filter<T>(array: T[], callback: (item: T) => boolean): T[];
        static assign(object: any, source: any): void;
        static getFunctionParameters(func: any): any;
        static find(collection: any, predicate: any, value: any): any;
        static toStrings<T>(array: T[]): string[];
        static iterateArray<T>(array: T[], callback: (item: T, index: number) => void): void;
        static isNode(o: any): boolean;
        static isElement(o: any): boolean;
        static isNodeOrElement(o: any): boolean;
        static addChangeListener(element: HTMLElement, listener: EventListener): void;
        static makeNull(value: any): any;
        static removeAllChildren(node: HTMLElement): void;
        static removeElement(parent: HTMLElement, cssSelector: string): void;
        static removeFromParent(node: Element): void;
        static isVisible(element: HTMLElement): boolean;
        /**
         * loads the template and returns it as an element. makes up for no simple way in
         * the dom api to load html directly, eg we cannot do this: document.createElement(template)
         */
        static loadTemplate(template: string): Node;
        static querySelectorAll_addCssClass(eParent: any, selector: string, cssClass: string): void;
        static querySelectorAll_removeCssClass(eParent: any, selector: string, cssClass: string): void;
        static querySelectorAll_replaceCssClass(eParent: any, selector: string, cssClassToRemove: string, cssClassToAdd: string): void;
        static addOrRemoveCssClass(element: HTMLElement, className: string, addOrRemove: boolean): void;
        static addCssClass(element: HTMLElement, className: string): void;
        static offsetHeight(element: HTMLElement): number;
        static offsetWidth(element: HTMLElement): number;
        static removeCssClass(element: HTMLElement, className: string): void;
        static removeFromArray<T>(array: T[], object: T): void;
        static defaultComparator(valueA: any, valueB: any): number;
        static formatWidth(width: number | string): string;
        /**
         * Tries to use the provided renderer.
         */
        static useRenderer<TParams>(eParent: Element, eRenderer: (params: TParams) => Node | string, params: TParams): void;
        /**
         * If icon provided, use this (either a string, or a function callback).
         * if not, then use the second parameter, which is the svgFactory function
         */
        static createIcon(iconName: any, gridOptionsWrapper: any, colDefWrapper: any, svgFactoryFunc: () => Node): HTMLSpanElement;
        static addStylesToElement(eElement: any, styles: any): void;
        static getScrollbarWidth(): number;
        static isKeyPressed(event: KeyboardEvent, keyToCheck: number): boolean;
        static setVisible(element: HTMLElement, visible: boolean): void;
        static isBrowserIE(): boolean;
        static isBrowserSafari(): boolean;
    }
}
declare namespace ag.grid {
    class Constants {
        static STEP_EVERYTHING: number;
        static STEP_FILTER: number;
        static STEP_SORT: number;
        static STEP_MAP: number;
        static ASC: string;
        static DESC: string;
        static ROW_BUFFER_SIZE: number;
        static MIN_COL_WIDTH: number;
        static SUM: string;
        static MIN: string;
        static MAX: string;
        static KEY_TAB: number;
        static KEY_ENTER: number;
        static KEY_BACKSPACE: number;
        static KEY_DELETE: number;
        static KEY_ESCAPE: number;
        static KEY_SPACE: number;
        static KEY_DOWN: number;
        static KEY_UP: number;
        static KEY_LEFT: number;
        static KEY_RIGHT: number;
    }
}
declare namespace ag.grid {
    class Column {
        static colIdSequence: number;
        colDef: ColDef;
        actualWidth: any;
        visible: any;
        colId: any;
        pinned: boolean;
        index: number;
        aggFunc: string;
        pivotIndex: number;
        sort: string;
        sortedAt: number;
        constructor(colDef: ColDef, actualWidth: any);
        isGreaterThanMax(width: number): boolean;
        getMinimumWidth(): number;
        setMinimum(): void;
    }
}
declare namespace ag.grid {
    class ColumnGroup {
        pinned: any;
        name: any;
        allColumns: Column[];
        displayedColumns: Column[];
        expandable: boolean;
        expanded: boolean;
        actualWidth: number;
        constructor(pinned: any, name: any);
        getMinimumWidth(): number;
        addColumn(column: any): void;
        calculateExpandable(): void;
        calculateActualWidth(): void;
        calculateDisplayedColumns(): void;
        addToVisibleColumns(colsToAdd: any): void;
    }
}
declare namespace ag.grid {
    class GridOptionsWrapper {
        private gridOptions;
        private groupHeaders;
        private headerHeight;
        private rowHeight;
        private floatingTopRowData;
        private floatingBottomRowData;
        init(gridOptions: GridOptions, eventService: EventService): void;
        isRowSelection(): boolean;
        isRowDeselection(): boolean;
        isRowSelectionMulti(): boolean;
        getContext(): any;
        isVirtualPaging(): boolean;
        isShowToolPanel(): boolean;
        isToolPanelSuppressPivot(): boolean;
        isToolPanelSuppressValues(): boolean;
        isRowsAlreadyGrouped(): boolean;
        isGroupSelectsChildren(): boolean;
        isGroupHidePivotColumns(): boolean;
        isGroupIncludeFooter(): boolean;
        isGroupSuppressBlankHeader(): boolean;
        isSuppressRowClickSelection(): boolean;
        isSuppressCellSelection(): boolean;
        isSuppressMultiSort(): boolean;
        isGroupSuppressAutoColumn(): boolean;
        isForPrint(): boolean;
        isSuppressHorizontalScroll(): boolean;
        isUnSortIcon(): boolean;
        isSuppressMenuHide(): boolean;
        getRowStyle(): any;
        getRowClass(): any;
        getRowStyleFunc(): any;
        getRowClassFunc(): any;
        getHeaderCellRenderer(): any;
        getApi(): GridApi;
        isEnableColResize(): boolean;
        isSingleClickEdit(): boolean;
        getGroupDefaultExpanded(): any;
        getGroupKeys(): string[];
        getGroupAggFunction(): (nodes: any[]) => any;
        getGroupAggFields(): string[];
        getRowData(): any[];
        isGroupUseEntireRow(): boolean;
        getGroupColumnDef(): any;
        isGroupSuppressRow(): boolean;
        isAngularCompileRows(): boolean;
        isAngularCompileFilters(): boolean;
        isAngularCompileHeaders(): boolean;
        isDebug(): boolean;
        getColumnDefs(): any[];
        getDatasource(): any;
        getRowBuffer(): number;
        isEnableSorting(): boolean;
        isEnableCellExpressions(): boolean;
        isEnableServerSideSorting(): boolean;
        isEnableFilter(): boolean;
        isEnableServerSideFilter(): boolean;
        isSuppressScrollLag(): boolean;
        getIcons(): any;
        getIsScrollLag(): () => boolean;
        getSortingOrder(): string[];
        getSlaveGrids(): GridOptions[];
        getGroupRowRenderer(): Object | Function;
        getRowHeight(): number;
        getHeaderHeight(): number;
        setHeaderHeight(headerHeight: number): void;
        isGroupHeaders(): boolean;
        setGroupHeaders(groupHeaders: boolean): void;
        getFloatingTopRowData(): any[];
        setFloatingTopRowData(rows: any[]): void;
        getFloatingBottomRowData(): any[];
        setFloatingBottomRowData(rows: any[]): void;
        isExternalFilterPresent(): boolean;
        doesExternalFilterPass(node: RowNode): boolean;
        getGroupRowInnerRenderer(): (params: any) => void;
        getColWidth(): number;
        private checkForDeprecated();
        getPinnedColCount(): number;
        getLocaleTextFunc(): Function;
        globalEventHandler(eventName: string, event?: any): void;
        private getCallbackForEvent(eventName);
    }
}
declare namespace ag.grid {
    class LoggerFactory {
        private logging;
        init(gridOptionsWrapper: GridOptionsWrapper): void;
        create(name: string): Logger;
    }
    class Logger {
        private logging;
        private name;
        constructor(name: string, logging: boolean);
        log(message: string): void;
    }
}
declare namespace ag.grid {
    class Events {
        /** A new set of columns has been entered, everything has potentially changed. */
        static EVENT_COLUMN_EVERYTHING_CHANGED: string;
        /** A pivot column was added, removed or order changed. */
        static EVENT_COLUMN_PIVOT_CHANGE: string;
        /** A value column was added, removed or agg function was changed. */
        static EVENT_COLUMN_VALUE_CHANGE: string;
        /** A column was moved */
        static EVENT_COLUMN_MOVED: string;
        /** One or more columns was shown / hidden */
        static EVENT_COLUMN_VISIBLE: string;
        /** A column group was opened / closed */
        static EVENT_COLUMN_GROUP_OPENED: string;
        /** One or more columns was resized. If just one, the column in the event is set. */
        static EVENT_COLUMN_RESIZED: string;
        /** One or more columns was resized. If just one, the column in the event is set. */
        static EVENT_COLUMN_PINNED_COUNT_CHANGED: string;
        static EVENT_MODEL_UPDATED: string;
        static EVENT_CELL_CLICKED: string;
        static EVENT_CELL_DOUBLE_CLICKED: string;
        static EVENT_CELL_CONTEXT_MENU: string;
        static EVENT_CELL_VALUE_CHANGED: string;
        static EVENT_CELL_FOCUSED: string;
        static EVENT_ROW_SELECTED: string;
        static EVENT_SELECTION_CHANGED: string;
        static EVENT_BEFORE_FILTER_CHANGED: string;
        static EVENT_AFTER_FILTER_CHANGED: string;
        static EVENT_FILTER_MODIFIED: string;
        static EVENT_BEFORE_SORT_CHANGED: string;
        static EVENT_AFTER_SORT_CHANGED: string;
        static EVENT_VIRTUAL_ROW_REMOVED: string;
        static EVENT_ROW_CLICKED: string;
        static EVENT_READY: string;
    }
}
declare namespace ag.grid {
    class EventService {
        private allListeners;
        private globalListeners;
        private getListenerList(eventType);
        addEventListener(eventType: string, listener: Function): void;
        addGlobalListener(listener: Function): void;
        removeEventListener(eventType: string, listener: Function): void;
        removeGlobalListener(listener: Function): void;
        dispatchEvent(eventType: string, event?: any): void;
    }
}
declare namespace ag.grid {
    class MasterSlaveService {
        private gridOptionsWrapper;
        private columnController;
        private gridPanel;
        private logger;
        private eventService;
        private consuming;
        init(gridOptionsWrapper: GridOptionsWrapper, columnController: ColumnController, gridPanel: GridPanel, loggerFactory: LoggerFactory, eventService: EventService): void;
        private fireEvent(callback);
        private onEvent(callback);
        private fireColumnEvent(event);
        fireHorizontalScrollEvent(horizontalScroll: number): void;
        onScrollEvent(horizontalScroll: number): void;
        onColumnEvent(event: ColumnChangeEvent): void;
    }
}
declare namespace ag.grid {
    class ColumnApi {
        private _columnController;
        constructor(_columnController: ColumnController);
        sizeColumnsToFit(gridWidth: any): void;
        hideColumns(colIds: any, hide: any): void;
        columnGroupOpened(group: ColumnGroup, newValue: boolean): void;
        getColumnGroup(name: string): ColumnGroup;
        getDisplayNameForCol(column: any): string;
        getColumn(key: any): Column;
        setState(columnState: any): void;
        getState(): [any];
        isPinning(): boolean;
        getVisibleColAfter(col: Column): Column;
        getVisibleColBefore(col: Column): Column;
        setColumnVisible(column: Column, visible: boolean): void;
        getAllColumns(): Column[];
        getDisplayedColumns(): Column[];
        getPivotedColumns(): Column[];
        getValueColumns(): Column[];
        moveColumn(fromIndex: number, toIndex: number): void;
        movePivotColumn(fromIndex: number, toIndex: number): void;
        setColumnAggFunction(column: Column, aggFunc: string): void;
        setColumnWidth(column: Column, newWidth: number): void;
        removeValueColumn(column: Column): void;
        addValueColumn(column: Column): void;
        removePivotColumn(column: Column): void;
        setPinnedColumnCount(count: number): void;
        addPivotColumn(column: Column): void;
        getHeaderGroups(): ColumnGroup[];
        hideColumn(colId: any, hide: any): void;
    }
    class ColumnController {
        private gridOptionsWrapper;
        private angularGrid;
        private selectionRendererFactory;
        private expressionService;
        private masterSlaveController;
        private allColumns;
        private visibleColumns;
        private displayedColumns;
        private pivotColumns;
        private valueColumns;
        private columnGroups;
        private setupComplete;
        private valueService;
        private pinnedColumnCount;
        private eventService;
        constructor();
        init(angularGrid: Grid, selectionRendererFactory: SelectionRendererFactory, gridOptionsWrapper: GridOptionsWrapper, expressionService: ExpressionService, valueService: ValueService, masterSlaveController: MasterSlaveService, eventService: EventService): void;
        getColumnApi(): ColumnApi;
        isSetupComplete(): boolean;
        getHeaderGroups(): ColumnGroup[];
        getPinnedContainerWidth(): number;
        addPivotColumn(column: Column): void;
        setPinnedColumnCount(count: number): void;
        removePivotColumn(column: Column): void;
        addValueColumn(column: Column): void;
        removeValueColumn(column: Column): void;
        private doesColumnExistInGrid(column);
        setColumnWidth(column: Column, newWidth: number): void;
        private updateGroupWidthsAfterColumnResize(column);
        setColumnAggFunction(column: Column, aggFunc: string): void;
        movePivotColumn(fromIndex: number, toIndex: number): void;
        moveColumn(fromIndex: number, toIndex: number): void;
        getBodyContainerWidth(): number;
        getValueColumns(): Column[];
        getPivotedColumns(): Column[];
        getDisplayedColumns(): Column[];
        getAllColumns(): Column[];
        setColumnVisible(column: Column, visible: boolean): void;
        getVisibleColBefore(col: any): Column;
        getVisibleColAfter(col: Column): Column;
        isPinning(): boolean;
        getState(): [any];
        setState(columnState: any): void;
        getColumns(keys: any[]): Column[];
        getColumn(key: any): Column;
        getDisplayNameForCol(column: any): string;
        getColumnGroup(name: string): ColumnGroup;
        onColumnsChanged(): void;
        private checkForDeprecatedItems(columnDefs);
        columnGroupOpened(group: ColumnGroup, newValue: boolean): void;
        hideColumns(colIds: any, hide: any): void;
        private updateModel();
        private updateDisplayedColumns();
        sizeColumnsToFit(gridWidth: any): void;
        private buildGroups();
        private updateGroups();
        private updateVisibleColumns();
        private updatePinnedColumns();
        private createColumns(colDefs);
        private createPivotColumns();
        private createValueColumns();
        private createDummyColumn(field);
        private calculateColInitialWidth(colDef);
        private getTotalColWidth(includePinned);
    }
}
declare namespace ag.grid {
    interface CsvExportParams {
        skipHeader?: boolean;
        skipFooters?: boolean;
        skipGroups?: boolean;
        fileName?: string;
    }
    class CsvCreator {
        private rowController;
        private columnController;
        private grid;
        private valueService;
        constructor(rowController: InMemoryRowController, columnController: ColumnController, grid: Grid, valueService: ValueService);
        exportDataAsCsv(params?: CsvExportParams): void;
        getDataAsCsv(params?: CsvExportParams): string;
        private createValueForGroupNode(node);
        private escape(value);
    }
}
declare namespace ag.grid {
    class ExpressionService {
        private expressionToFunctionCache;
        private logger;
        init(loggerFactory: LoggerFactory): void;
        evaluate(expression: string, params: any): any;
        private createExpressionFunction(expression);
        private createFunctionBody(expression);
    }
}
declare namespace ag.grid {
    interface TextAndNumberFilterParameters {
        /** What to do when new rows are loaded. The default is to reset the filter, to keep it in line with 'set' filters. If you want to keep the selection, then set this value to 'keep'. */
        newRowsAction?: string;
    }
}
declare namespace ag.grid {
    class TextFilter implements Filter {
        private filterParams;
        private filterChangedCallback;
        private filterModifiedCallback;
        private localeTextFunc;
        private valueGetter;
        private filterText;
        private filterType;
        private api;
        private eGui;
        private eFilterTextField;
        private eTypeSelect;
        private applyActive;
        private eApplyButton;
        init(params: any): void;
        onNewRowsLoaded(): void;
        afterGuiAttached(): void;
        doesFilterPass(node: any): boolean;
        getGui(): any;
        isFilterActive(): boolean;
        private createTemplate();
        private createGui();
        private setupApply();
        private onTypeChanged();
        private onFilterChanged();
        private filterChanged();
        private createApi();
        private getApi();
    }
}
declare namespace ag.grid {
    class NumberFilter implements Filter {
        private filterParams;
        private filterChangedCallback;
        private filterModifiedCallback;
        private localeTextFunc;
        private valueGetter;
        private filterNumber;
        private filterType;
        private api;
        private eGui;
        private eFilterTextField;
        private eTypeSelect;
        private applyActive;
        private eApplyButton;
        init(params: any): void;
        onNewRowsLoaded(): void;
        afterGuiAttached(): void;
        doesFilterPass(node: any): boolean;
        getGui(): any;
        isFilterActive(): boolean;
        private createTemplate();
        private createGui();
        private setupApply();
        private onTypeChanged();
        private filterChanged();
        private onFilterChanged();
        private createApi();
        private getApi();
    }
}
declare namespace ag.grid {
    interface ColDef {
        /** If sorting by default, set it here. Set to 'asc' or 'desc' */
        sort?: string;
        /** If sorting more than one column by default, the milliseconds when this column was sorted, so we know what order to sort the columns in. */
        sortedAt?: number;
        /** The sort order, provide an array with any of the following in any order ['asc','desc',null] */
        sortingOrder?: string[];
        /** The name to render in the column header */
        headerName: string;
        /** The field of the row to get the cells data from */
        field: string;
        /** Expression or function to get the cells value. */
        headerValueGetter?: string | Function;
        /** The unique ID to give the column. This is optional. If missing, the ID will default to the field. If both field and colId are missing, a unique ID will be generated.
         *  This ID is used to identify the column in the API for sorting, filtering etc. */
        colId?: string;
        /** Set to true for this column to be hidden. Naturally you might think, it would make more sense to call this field 'visible' and mark it false to hide,
         *  however we want all default values to be false and we want columns to be visible by default. */
        hide?: boolean;
        /** Tooltip for the column header */
        headerTooltip?: string;
        /** Expression or function to get the cells value. */
        valueGetter?: string | Function;
        /** To provide custom rendering to the header. */
        headerCellRenderer?: Function | Object;
        /** CSS class for the header */
        headerClass?: string | string[] | ((params: any) => string | string[]);
        /** Initial width, in pixels, of the cell */
        width?: number;
        /** Min width, in pixels, of the cell */
        minWidth?: number;
        /** Max width, in pixels, of the cell */
        maxWidth?: number;
        /** Class to use for the cell. Can be string, array of strings, or function. */
        cellClass?: string | string[] | ((cellClassParams: any) => string | string[]);
        /** An object of css values. Or a function returning an object of css values. */
        cellStyle?: {} | ((params: any) => {});
        /** A function for rendering a cell. */
        cellRenderer?: Function | {};
        /** A function for rendering a floating cell. */
        floatingCellRenderer?: Function | {};
        /** Name of function to use for aggregation. One of [sum,min,max]. */
        aggFunc?: string;
        /** Comparator function for custom sorting. */
        comparator?: Function;
        /** Set to true to render a selection checkbox in the column. */
        checkboxSelection?: boolean;
        /** Set to true if no menu should be shown for this column header. */
        suppressMenu?: boolean;
        /** Set to true if no sorting should be done for this column. */
        suppressSorting?: boolean;
        /** Set to true if you want the unsorted icon to be shown when no sort is applied to this column. */
        unSortIcon?: boolean;
        /** Set to true if you want this columns width to be fixed during 'size to fit' operation. */
        suppressSizeToFit?: boolean;
        /** Set to true if you do not want this column to be resizable by dragging it's edge. */
        suppressResize?: boolean;
        /** If grouping columns, the group this column belongs to. */
        headerGroup?: string;
        /** Whether to show the column when the group is open / closed. */
        headerGroupShow?: string;
        /** Set to true if this col is editable, otherwise false. Can also be a function to have different rows editable. */
        editable?: boolean | (Function);
        /** Callbacks for editing.See editing section for further details. */
        newValueHandler?: Function;
        /** If true, this cell gets refreshed when api.softRefreshView() gets called. */
        volatile?: boolean;
        /** Cell template to use for cell. Useful for AngularJS cells. */
        template?: string;
        /** Cell template URL to load template from to use for cell. Useful for AngularJS cells. */
        templateUrl?: string;
        /** one of the built in filter names: [set, number, text], or a filter function*/
        filter?: string | Function;
        /** The filter params are specific to each filter! */
        filterParams?: SetFilterParameters | TextAndNumberFilterParameters;
        /** Rules for applying css classes */
        cellClassRules?: {
            [cssClassName: string]: (Function | string);
        };
        /** Callbacks for editing.See editing section for further details. */
        onCellValueChanged?: Function;
        /** Function callback, gets called when a cell is clicked. */
        onCellClicked?: Function;
        /** Function callback, gets called when a cell is double clicked. */
        onCellDoubleClicked?: Function;
        /** Function callback, gets called when a cell is right clicked. */
        onCellContextMenu?: Function;
    }
}
declare namespace ag.grid {
    class SetFilterModel {
        private colDef;
        private filterParams;
        private rowModel;
        private valueGetter;
        private allUniqueValues;
        private availableUniqueValues;
        private displayedValues;
        private miniFilter;
        private selectedValuesCount;
        private selectedValuesMap;
        private showingAvailableOnly;
        private usingProvidedSet;
        private doesRowPassOtherFilters;
        constructor(colDef: ColDef, rowModel: any, valueGetter: any, doesRowPassOtherFilters: any);
        refreshAfterNewRowsLoaded(keepSelection: any, isSelectAll: boolean): void;
        refreshAfterAnyFilterChanged(): void;
        private createAllUniqueValues();
        private createAvailableUniqueValues();
        private getUniqueValues(filterOutNotAvailable);
        setMiniFilter(newMiniFilter: any): boolean;
        getMiniFilter(): any;
        private processMiniFilter();
        getDisplayedValueCount(): any;
        getDisplayedValue(index: any): any;
        selectEverything(): void;
        isFilterActive(): boolean;
        selectNothing(): void;
        getUniqueValueCount(): any;
        getUniqueValue(index: any): any;
        unselectValue(value: any): void;
        selectValue(value: any): void;
        isValueSelected(value: any): boolean;
        isEverythingSelected(): boolean;
        isNothingSelected(): boolean;
        getModel(): any;
        setModel(model: any, isSelectAll: boolean): void;
    }
}
/** The filter parameters for set filter */
declare namespace ag.grid {
    interface SetFilterParameters {
        /** Same as cell renderer for grid (you can use the same one in both locations). Setting it separatly here allows for the value to be rendered differently in the filter. */
        cellRenderer?: Function;
        /** The height of the cell. */
        cellHeight?: number;
        /** The values to display in the filter. */
        values?: any;
        /**  What to do when new rows are loaded. The default is to reset the filter, as the set of values to select from can have changed. If you want to keep the selection, then set this value to 'keep'. */
        newRowsAction?: string;
        /** If true, the filter will not remove items that are no longer availabe due to other filters. */
        suppressRemoveEntries?: boolean;
    }
}
declare namespace ag.grid {
    class SetFilter implements Filter {
        private eGui;
        private filterParams;
        private rowHeight;
        private model;
        private filterChangedCallback;
        private filterModifiedCallback;
        private valueGetter;
        private rowsInBodyContainer;
        private colDef;
        private localeTextFunc;
        private cellRenderer;
        private eListContainer;
        private eFilterValueTemplate;
        private eSelectAll;
        private eListViewport;
        private eMiniFilter;
        private api;
        private applyActive;
        private eApplyButton;
        init(params: any): void;
        afterGuiAttached(): void;
        isFilterActive(): boolean;
        doesFilterPass(node: any): boolean;
        getGui(): any;
        onNewRowsLoaded(): void;
        onAnyFilterChanged(): void;
        private createTemplate();
        private createGui();
        private setupApply();
        private setContainerHeight();
        private drawVirtualRows();
        private ensureRowsRendered(start, finish);
        private removeVirtualRows(rowsToRemove);
        private insertRow(value, rowIndex);
        private onCheckboxClicked(eCheckbox, value);
        private filterChanged();
        private onMiniFilterChanged();
        private refreshVirtualRows();
        private clearVirtualRows();
        private onSelectAll();
        private updateAllCheckboxes(checked);
        private addScrollListener();
        getApi(): any;
        private createApi();
    }
}
declare namespace ag.grid {
    class PopupService {
        private ePopupParent;
        init(ePopupParent: any): void;
        positionPopup(eventSource: any, ePopup: any, minWidth: any): void;
        addAsModalPopup(eChild: any, closeOnEsc: boolean): (event: any) => void;
    }
}
declare namespace ag.grid {
    interface RowNode {
        /** Unique ID for the node. Can be though of as the index of the row in the original list,
         * however exceptions apply so don't depend on uniqueness. */
        id?: number;
        /** The user provided data */
        data?: any;
        /** The parent node to this node, or empty if top level */
        parent?: RowNode;
        /** How many levels this node is from the top */
        level?: number;
        /** True if this node is a group node (ie has children) */
        group?: boolean;
        /** True if this is the first child in this group */
        firstChild?: boolean;
        /** True if this is the last child in this group */
        lastChild?: boolean;
        /** The index of this node in the group */
        childIndex?: number;
        /** True if this row is a floating row */
        floating?: boolean;
        /** True if this row is a floating top row */
        floatingTop?: boolean;
        /** True if this row is a floating bottom row */
        floatingBottom?: boolean;
        /** If using quick filter, stores a string representation of the row for searching against */
        quickFilterAggregateText?: string;
        /** Groups only - True if row is a footer. Footers  have group = true and footer = true */
        footer?: boolean;
        /** Groups only - Children of this group */
        children?: RowNode[];
        /** Groups only - The field we are pivoting on eg Country*/
        field?: string;
        /** Groups only - The key for the pivot eg Ireland, UK, USA */
        key?: any;
        /** Groups only - Filtered children of this group */
        childrenAfterFilter?: RowNode[];
        /** Groups only - Sorted children of this group */
        childrenAfterSort?: RowNode[];
        /** Groups only - Number of children and grand children */
        allChildrenCount?: number;
        /** Groups only - True if group is expanded, otherwise false */
        expanded?: boolean;
        /** Groups only - If doing footers, reference to the footer node for this group */
        sibling?: RowNode;
        /** Not to be used, internal temporary map used by the grid when creating groups */
        _childrenMap?: {};
    }
}
declare namespace ag.grid {
    class FilterManager {
        private $compile;
        private $scope;
        private gridOptionsWrapper;
        private grid;
        private allFilters;
        private rowModel;
        private popupService;
        private valueService;
        private columnController;
        private quickFilter;
        private advancedFilterPresent;
        private externalFilterPresent;
        init(grid: Grid, gridOptionsWrapper: GridOptionsWrapper, $compile: any, $scope: any, columnController: ColumnController, popupService: PopupService, valueService: ValueService): void;
        setFilterModel(model: any): void;
        private setModelOnFilterWrapper(filter, newModel);
        getFilterModel(): any;
        setRowModel(rowModel: any): void;
        isAdvancedFilterPresent(): boolean;
        isAnyFilterPresent(): boolean;
        isFilterPresentForCol(colId: any): any;
        private doesFilterPass(node, filterToSkip?);
        setQuickFilter(newFilter: any): boolean;
        onFilterChanged(): void;
        isQuickFilterPresent(): boolean;
        doesRowPassOtherFilters(filterToSkip: any, node: any): boolean;
        doesRowPassFilter(node: any, filterToSkip?: any): boolean;
        private aggregateRowForQuickFilter(node);
        refreshDisplayedValues(): void;
        onNewRowsLoaded(): void;
        private createValueGetter(column);
        getFilterApi(column: Column): any;
        private getOrCreateFilterWrapper(column);
        private createFilterWrapper(column);
        private assertMethodHasNoParameters(theMethod);
        showFilter(column: Column, eventSource: any): void;
    }
}
declare namespace ag.grid {
    class TemplateService {
        templateCache: any;
        waitingCallbacks: any;
        $scope: any;
        init($scope: any): void;
        getTemplate(url: any, callback: any): any;
        handleHttpResult(httpResult: any, url: any): void;
    }
}
declare namespace ag.grid {
    class SelectionRendererFactory {
        private angularGrid;
        private selectionController;
        init(angularGrid: any, selectionController: any): void;
        createSelectionCheckbox(node: any, rowIndex: any): HTMLInputElement;
    }
}
declare namespace ag.vdom {
    class VElement {
        static idSequence: number;
        private id;
        private elementAttachedListeners;
        constructor();
        getId(): number;
        addElementAttachedListener(listener: (element: Element) => void): void;
        protected fireElementAttached(element: Element): void;
        elementAttached(element: Element): void;
        toHtmlString(): string;
    }
}
declare namespace ag.vdom {
    class VHtmlElement extends VElement {
        private type;
        private classes;
        private eventListeners;
        private attributes;
        private children;
        private innerHtml;
        private style;
        private bound;
        private element;
        constructor(type: string);
        getElement(): HTMLElement;
        setInnerHtml(innerHtml: string): void;
        addStyles(styles: any): void;
        private attachEventListeners(node);
        addClass(newClass: string): void;
        removeClass(oldClass: string): void;
        addClasses(classes: string[]): void;
        toHtmlString(): string;
        private toHtmlStringChildren();
        private toHtmlStringAttributes();
        private toHtmlStringClasses();
        private toHtmlStringStyles();
        appendChild(child: any): void;
        setAttribute(key: string, value: string): void;
        addEventListener(event: string, listener: EventListener): void;
        elementAttached(element: Element): void;
        fireElementAttachedToChildren(element: Element): void;
    }
}
declare namespace ag.vdom {
    class VWrapperElement extends VElement {
        private wrappedElement;
        constructor(wrappedElement: Element);
        toHtmlString(): string;
        elementAttached(element: Element): void;
    }
}
declare namespace ag.grid {
    class RenderedCell {
        private vGridCell;
        private vSpanWithValue;
        private vCellWrapper;
        private vParentOfValue;
        private checkboxOnChangeListener;
        private column;
        private data;
        private node;
        private rowIndex;
        private editingCell;
        private scope;
        private isFirstColumn;
        private gridOptionsWrapper;
        private expressionService;
        private selectionRendererFactory;
        private rowRenderer;
        private selectionController;
        private $compile;
        private templateService;
        private cellRendererMap;
        private eCheckbox;
        private columnController;
        private valueService;
        private eventService;
        private value;
        private checkboxSelection;
        constructor(isFirstColumn: any, column: any, $compile: any, rowRenderer: RowRenderer, gridOptionsWrapper: GridOptionsWrapper, expressionService: ExpressionService, selectionRendererFactory: SelectionRendererFactory, selectionController: SelectionController, templateService: TemplateService, cellRendererMap: {
            [key: string]: any;
        }, node: any, rowIndex: number, scope: any, columnController: ColumnController, valueService: ValueService, eventService: EventService);
        getColumn(): Column;
        private getValue();
        getVGridCell(): ag.vdom.VHtmlElement;
        private getDataForRow();
        private setupComponents();
        startEditing(key?: number): void;
        focusCell(forceBrowserFocus: boolean): void;
        private stopEditing(eInput, blurListener, reset?);
        createParams(): any;
        createEvent(event: any, eventSource: any): any;
        private addCellDoubleClickedHandler();
        private addCellContextMenuHandler();
        isCellEditable(): any;
        private addCellClickedHandler();
        private populateCell();
        private addStylesFromCollDef();
        private addClassesFromCollDef();
        private addClassesFromRules();
        private addCellNavigationHandler();
        private isKeycodeForStartEditing(key);
        createSelectionCheckbox(): void;
        setSelected(state: boolean): void;
        private createParentOfValue();
        isVolatile(): boolean;
        refreshCell(): void;
        private putDataIntoCell();
        private useCellRenderer(cellRenderer);
        private addClasses();
    }
}
declare namespace ag.grid {
    class RenderedRow {
        vPinnedRow: any;
        vBodyRow: any;
        private renderedCells;
        private scope;
        private node;
        private rowIndex;
        private cellRendererMap;
        private gridOptionsWrapper;
        private parentScope;
        private angularGrid;
        private columnController;
        private expressionService;
        private rowRenderer;
        private selectionRendererFactory;
        private $compile;
        private templateService;
        private selectionController;
        private pinning;
        private eBodyContainer;
        private ePinnedContainer;
        private valueService;
        private eventService;
        constructor(gridOptionsWrapper: GridOptionsWrapper, valueService: ValueService, parentScope: any, angularGrid: Grid, columnController: ColumnController, expressionService: ExpressionService, cellRendererMap: {
            [key: string]: any;
        }, selectionRendererFactory: SelectionRendererFactory, $compile: any, templateService: TemplateService, selectionController: SelectionController, rowRenderer: RowRenderer, eBodyContainer: HTMLElement, ePinnedContainer: HTMLElement, node: any, rowIndex: number, eventService: EventService);
        onRowSelected(selected: boolean): void;
        softRefresh(): void;
        getRenderedCellForColumn(column: Column): RenderedCell;
        getCellForCol(column: Column): any;
        destroy(): void;
        private destroyScope();
        isDataInList(rows: any[]): boolean;
        isNodeInList(nodes: RowNode[]): boolean;
        isGroup(): boolean;
        private drawNormalRow();
        private bindVirtualElement(vElement);
        private createGroupRow();
        private createGroupSpanningEntireRowCell(padding);
        setMainRowWidth(width: number): void;
        private createChildScopeOrNull(data);
        private addDynamicStyles();
        private createRowContainer();
        getRowNode(): any;
        getRowIndex(): any;
        refreshCells(colIds: string[]): void;
        private addDynamicClasses();
    }
}
declare namespace ag.grid {
    class SvgFactory {
        static theInstance: SvgFactory;
        static getInstance(): SvgFactory;
        createFilterSvg(): Element;
        createColumnShowingSvg(): Element;
        createColumnHiddenSvg(): Element;
        createMenuSvg(): Element;
        createArrowUpSvg(): Element;
        createArrowLeftSvg(): Element;
        createArrowDownSvg(): Element;
        createArrowRightSvg(): Element;
        createSmallArrowDownSvg(): Element;
        createArrowUpDownSvg(): Element;
    }
}
declare namespace ag.grid {
    function groupCellRendererFactory(gridOptionsWrapper: GridOptionsWrapper, selectionRendererFactory: SelectionRendererFactory, expressionService: ExpressionService): (params: any) => HTMLSpanElement;
}
declare namespace ag.grid {
    class RowRenderer {
        private columnModel;
        private gridOptionsWrapper;
        private angularGrid;
        private selectionRendererFactory;
        private gridPanel;
        private $compile;
        private $scope;
        private selectionController;
        private expressionService;
        private templateService;
        private cellRendererMap;
        private rowModel;
        private firstVirtualRenderedRow;
        private lastVirtualRenderedRow;
        private focusedCell;
        private valueService;
        private eventService;
        private renderedRows;
        private renderedTopFloatingRows;
        private renderedBottomFloatingRows;
        private eAllBodyContainers;
        private eAllPinnedContainers;
        private eBodyContainer;
        private eBodyViewport;
        private ePinnedColsContainer;
        private eFloatingTopContainer;
        private eFloatingTopPinnedContainer;
        private eFloatingBottomContainer;
        private eFloatingBottomPinnedContainer;
        private eParentsOfRows;
        init(columnModel: any, gridOptionsWrapper: GridOptionsWrapper, gridPanel: GridPanel, angularGrid: Grid, selectionRendererFactory: SelectionRendererFactory, $compile: any, $scope: any, selectionController: SelectionController, expressionService: ExpressionService, templateService: TemplateService, valueService: ValueService, eventService: EventService): void;
        setRowModel(rowModel: any): void;
        onIndividualColumnResized(column: Column): void;
        setMainRowWidths(): void;
        private findAllElements(gridPanel);
        refreshAllFloatingRows(): void;
        private refreshFloatingRows(renderedRows, rowData, pinnedContainer, bodyContainer, isTop);
        refreshView(refreshFromIndex?: any): void;
        softRefreshView(): void;
        refreshRows(rowNodes: RowNode[]): void;
        refreshCells(rowNodes: RowNode[], colIds: string[]): void;
        rowDataChanged(rows: any): void;
        private refreshAllVirtualRows(fromIndex);
        refreshGroupRows(): void;
        private removeVirtualRow(rowsToRemove, fromIndex?);
        private unbindVirtualRow(indexToRemove);
        drawVirtualRows(): void;
        getFirstVirtualRenderedRow(): number;
        getLastVirtualRenderedRow(): number;
        private ensureRowsRendered();
        private insertRow(node, rowIndex, mainRowWidth);
        getRenderedNodes(): any[];
        getIndexOfRenderedNode(node: any): number;
        navigateToNextCell(key: any, rowIndex: number, column: Column): void;
        private getNextCellToFocus(key, lastCellToFocus);
        onRowSelected(rowIndex: number, selected: boolean): void;
        focusCell(eCell: any, rowIndex: number, colIndex: number, colDef: ColDef, forceBrowserFocus: any): void;
        getFocusedCell(): any;
        setFocusedCell(rowIndex: any, colIndex: any): void;
        startEditingNextCell(rowIndex: any, column: any, shiftKey: any): void;
    }
}
declare namespace ag.grid {
    class SelectionController {
        private eParentsOfRows;
        private angularGrid;
        private gridOptionsWrapper;
        private $scope;
        private rowRenderer;
        private selectedRows;
        private selectedNodesById;
        private rowModel;
        private eventService;
        init(angularGrid: Grid, gridPanel: GridPanel, gridOptionsWrapper: GridOptionsWrapper, $scope: any, rowRenderer: RowRenderer, eventService: EventService): void;
        private initSelectedNodesById();
        getSelectedNodesById(): any;
        getSelectedRows(): any;
        getSelectedNodes(): any;
        getBestCostNodeSelection(): any;
        setRowModel(rowModel: any): void;
        deselectAll(): void;
        selectAll(): void;
        selectNode(node: any, tryMulti: any, suppressEvents?: any): void;
        private recursivelySelectAllChildren(node, suppressEvents?);
        private recursivelyDeselectAllChildren(node);
        private doWorkOfSelectNode(node, suppressEvents);
        private addCssClassForNode_andInformVirtualRowListener(node);
        private doWorkOfDeselectAllNodes(nodeToKeepSelected?);
        private deselectRealNode(node);
        private removeCssClassForNode(node);
        deselectIndex(rowIndex: any): void;
        deselectNode(node: any): void;
        selectIndex(index: any, tryMulti: any, suppressEvents?: any): void;
        private syncSelectedRowsAndCallListener(suppressEvents?);
        private recursivelyCheckIfSelected(node);
        isNodeSelected(node: any): boolean;
        private updateGroupParentsIfNeeded();
    }
}
declare namespace ag.grid {
    class RenderedHeaderElement {
        private eRoot;
        private dragStartX;
        constructor(eRoot: HTMLElement);
        getERoot(): HTMLElement;
        destroy(): void;
        refreshFilterIcon(): void;
        refreshSortIcon(): void;
        onDragStart(): void;
        onDragging(dragChange: number): void;
        onIndividualColumnResized(column: Column): void;
        addDragHandler(eDraggableElement: any): void;
        stopDragging(listenersToRemove: any): void;
    }
}
declare namespace ag.grid {
    class RenderedHeaderCell extends RenderedHeaderElement {
        private static DEFAULT_SORTING_ORDER;
        private eHeaderCell;
        private eSortAsc;
        private eSortDesc;
        private eSortNone;
        private eFilterIcon;
        private column;
        private gridOptionsWrapper;
        private parentScope;
        private childScope;
        private filterManager;
        private columnController;
        private $compile;
        private angularGrid;
        private parentGroup;
        private startWidth;
        constructor(column: Column, parentGroup: RenderedHeaderGroupCell, gridOptionsWrapper: GridOptionsWrapper, parentScope: any, filterManager: FilterManager, columnController: ColumnController, $compile: any, angularGrid: Grid, eRoot: HTMLElement);
        getGui(): HTMLElement;
        destroy(): void;
        private createScope();
        private addAttributes();
        private addClasses();
        private addMenu();
        private addSortIcons(headerCellLabel);
        private setupComponents();
        private useRenderer(headerNameValue, headerCellRenderer, headerCellLabel);
        refreshFilterIcon(): void;
        refreshSortIcon(): void;
        private getNextSortDirection();
        private addSortHandling(headerCellLabel);
        onDragStart(): void;
        onDragging(dragChange: number): void;
        onIndividualColumnResized(column: Column): void;
        private addHeaderClassesFromCollDef();
    }
}
declare namespace ag.grid {
    class RenderedHeaderGroupCell extends RenderedHeaderElement {
        private eHeaderGroup;
        private eHeaderGroupCell;
        private eHeaderCellResize;
        private columnGroup;
        private gridOptionsWrapper;
        private columnController;
        private children;
        private groupWidthStart;
        private childrenWidthStarts;
        private minWidth;
        private parentScope;
        private filterManager;
        private $compile;
        private angularGrid;
        constructor(columnGroup: ColumnGroup, gridOptionsWrapper: GridOptionsWrapper, columnController: ColumnController, eRoot: HTMLElement, angularGrid: Grid, parentScope: any, filterManager: FilterManager, $compile: any);
        getGui(): HTMLElement;
        destroy(): void;
        refreshFilterIcon(): void;
        refreshSortIcon(): void;
        onIndividualColumnResized(column: Column): void;
        private setupComponents();
        private isColumnInOurDisplayedGroup(column);
        private setWidthOfGroupHeaderCell();
        private addGroupExpandIcon(eGroupCellLabel);
        onDragStart(): void;
        onDragging(dragChange: any): void;
    }
}
declare namespace ag.grid {
    class HeaderRenderer {
        private gridOptionsWrapper;
        private columnController;
        private angularGrid;
        private filterManager;
        private $scope;
        private $compile;
        private ePinnedHeader;
        private eHeaderContainer;
        private eRoot;
        private headerElements;
        init(gridOptionsWrapper: GridOptionsWrapper, columnController: ColumnController, gridPanel: GridPanel, angularGrid: Grid, filterManager: FilterManager, $scope: any, $compile: any): void;
        private findAllElements(gridPanel);
        refreshHeader(): void;
        private insertHeadersWithGrouping();
        private insertHeadersWithoutGrouping();
        updateSortIcons(): void;
        updateFilterIcons(): void;
        onIndividualColumnResized(column: Column): void;
    }
}
declare namespace ag.grid {
    class GroupCreator {
        private valueService;
        init(valueService: ValueService): void;
        group(rowNodes: RowNode[], groupedCols: Column[], expandByDefault: any): RowNode[];
        isExpanded(expandByDefault: any, level: any): boolean;
    }
}
declare namespace ag.grid {
    class InMemoryRowController {
        private gridOptionsWrapper;
        private columnController;
        private angularGrid;
        private filterManager;
        private $scope;
        private allRows;
        private rowsAfterGroup;
        private rowsAfterFilter;
        private rowsAfterSort;
        private rowsAfterMap;
        private model;
        private groupCreator;
        private valueService;
        private eventService;
        constructor();
        init(gridOptionsWrapper: GridOptionsWrapper, columnController: ColumnController, angularGrid: any, filterManager: FilterManager, $scope: any, groupCreator: GroupCreator, valueService: ValueService, eventService: EventService): void;
        private createModel();
        getModel(): any;
        forEachInMemory(callback: Function): void;
        forEachNode(callback: Function): void;
        forEachNodeAfterFilter(callback: Function): void;
        forEachNodeAfterFilterAndSort(callback: Function): void;
        private recursivelyWalkNodesAndCallback(list, callback);
        updateModel(step: any): void;
        private defaultGroupAggFunctionFactory(valueColumns, valueKeys);
        doAggregate(): void;
        expandOrCollapseAll(expand: boolean, rowNodes: RowNode[]): void;
        private recursivelyClearAggData(nodes);
        private recursivelyCreateAggData(nodes, groupAggFunction, level);
        private doSort();
        private recursivelyResetSort(rowNodes);
        private sortList(nodes, sortOptions);
        private updateChildIndexes(nodes);
        onPivotChanged(): void;
        private doPivoting();
        private doFilter();
        private filterItems(rowNodes);
        private recursivelyResetFilter(nodes);
        setAllRows(rows: RowNode[], firstId?: number): void;
        private recursivelyAddIdToNodes(nodes, index);
        private recursivelyCheckUserProvidedNodes(nodes, parent, level);
        private getTotalChildCount(rowNodes);
        private doGroupMapping();
        private addToMap(mappedData, originalNodes);
        private createFooterNode(groupNode);
    }
}
declare namespace ag.grid {
    class VirtualPageRowController {
        rowRenderer: any;
        datasourceVersion: any;
        gridOptionsWrapper: any;
        angularGrid: any;
        datasource: any;
        virtualRowCount: any;
        foundMaxRow: any;
        pageCache: any;
        pageCacheSize: any;
        pageLoadsInProgress: any;
        pageLoadsQueued: any;
        pageAccessTimes: any;
        accessTime: any;
        maxConcurrentDatasourceRequests: any;
        maxPagesInCache: any;
        pageSize: any;
        overflowSize: any;
        init(rowRenderer: any, gridOptionsWrapper: any, angularGrid: any): void;
        setDatasource(datasource: any): void;
        reset(): void;
        createNodesFromRows(pageNumber: any, rows: any): any;
        removeFromLoading(pageNumber: any): void;
        pageLoadFailed(pageNumber: any): void;
        pageLoaded(pageNumber: any, rows: any, lastRow: any): void;
        putPageIntoCacheAndPurge(pageNumber: any, rows: any): void;
        checkMaxRowAndInformRowRenderer(pageNumber: any, lastRow: any): void;
        isPageAlreadyLoading(pageNumber: any): boolean;
        doLoadOrQueue(pageNumber: any): void;
        addToQueueAndPurgeQueue(pageNumber: any): void;
        findLeastRecentlyAccessedPage(pageIndexes: any): number;
        checkQueueForNextLoad(): void;
        loadPage(pageNumber: any): void;
        requestIsDaemon(datasourceVersionCopy: any): boolean;
        getVirtualRow(rowIndex: any): any;
        forEachNode(callback: any): void;
        getModel(): {
            getVirtualRow: (index: any) => any;
            getVirtualRowCount: () => any;
            forEachInMemory: (callback: any) => void;
            forEachNode: (callback: any) => void;
            forEachNodeAfterFilter: (callback: any) => void;
            forEachNodeAfterFilterAndSort: (callback: any) => void;
        };
    }
}
declare namespace ag.grid {
    class PaginationController {
        eGui: any;
        btNext: any;
        btPrevious: any;
        btFirst: any;
        btLast: any;
        lbCurrent: any;
        lbTotal: any;
        lbRecordCount: any;
        lbFirstRowOnPage: any;
        lbLastRowOnPage: any;
        ePageRowSummaryPanel: any;
        angularGrid: any;
        callVersion: any;
        gridOptionsWrapper: any;
        datasource: any;
        pageSize: any;
        rowCount: any;
        foundMaxRow: any;
        totalPages: any;
        currentPage: any;
        init(angularGrid: any, gridOptionsWrapper: any): void;
        setDatasource(datasource: any): void;
        reset(): void;
        setTotalLabels(): void;
        calculateTotalPages(): void;
        pageLoaded(rows: any, lastRowIndex: any): void;
        updateRowLabels(): void;
        loadPage(): void;
        isCallDaemon(versionCopy: any): boolean;
        onBtNext(): void;
        onBtPrevious(): void;
        onBtFirst(): void;
        onBtLast(): void;
        isZeroPagesToDisplay(): boolean;
        enableOrDisableButtons(): void;
        createTemplate(): string;
        getGui(): any;
        setupComponents(): void;
    }
}
declare namespace ag.grid {
    class BorderLayout {
        private eNorthWrapper;
        private eSouthWrapper;
        private eEastWrapper;
        private eWestWrapper;
        private eCenterWrapper;
        private eOverlayWrapper;
        private eCenterRow;
        private eNorthChildLayout;
        private eSouthChildLayout;
        private eEastChildLayout;
        private eWestChildLayout;
        private eCenterChildLayout;
        private isLayoutPanel;
        private fullHeight;
        private layoutActive;
        private eGui;
        private id;
        private childPanels;
        private centerHeightLastTime;
        private sizeChangeListners;
        constructor(params: any);
        addSizeChangeListener(listener: Function): void;
        fireSizeChanged(): void;
        private setupPanels(params);
        private setupPanel(content, ePanel);
        getGui(): any;
        doLayout(): boolean;
        private layoutChild(childPanel);
        private layoutHeight();
        private layoutHeightFullHeight();
        private layoutHeightNormal();
        getCentreHeight(): number;
        private layoutWidth();
        setEastVisible(visible: any): void;
        setOverlayVisible(visible: any): void;
        setSouthVisible(visible: any): void;
    }
}
declare namespace ag.grid {
    class GridPanel {
        private masterSlaveService;
        private gridOptionsWrapper;
        private columnModel;
        private rowRenderer;
        private rowModel;
        private layout;
        private forPrint;
        private scrollWidth;
        private scrollLagCounter;
        private eBodyViewport;
        private eRoot;
        private eBody;
        private eBodyContainer;
        private ePinnedColsContainer;
        private eHeaderContainer;
        private ePinnedHeader;
        private eHeader;
        private eParentsOfRows;
        private eBodyViewportWrapper;
        private ePinnedColsViewport;
        private eFloatingTop;
        private ePinnedFloatingTop;
        private eFloatingTopContainer;
        private eFloatingBottom;
        private ePinnedFloatingBottom;
        private eFloatingBottomContainer;
        init(gridOptionsWrapper: GridOptionsWrapper, columnModel: ColumnController, rowRenderer: RowRenderer, masterSlaveService: MasterSlaveService): void;
        getLayout(): BorderLayout;
        private setupComponents();
        getPinnedFloatingTop(): HTMLElement;
        getFloatingTopContainer(): HTMLElement;
        getPinnedFloatingBottom(): HTMLElement;
        getFloatingBottomContainer(): HTMLElement;
        private createTemplate();
        ensureIndexVisible(index: any): void;
        ensureColIndexVisible(index: any): void;
        showLoading(loading: any): void;
        getWidthForSizeColsToFit(): number;
        setRowModel(rowModel: any): void;
        getBodyContainer(): HTMLElement;
        getBodyViewport(): HTMLElement;
        getPinnedColsContainer(): HTMLElement;
        getHeaderContainer(): HTMLElement;
        getRoot(): HTMLElement;
        getPinnedHeader(): HTMLElement;
        getRowsParent(): HTMLElement[];
        private queryHtmlElement(selector);
        private findElements();
        private mouseWheelListener(event);
        setBodyContainerWidth(): void;
        setPinnedColContainerWidth(): void;
        showPinnedColContainersIfNeeded(): void;
        onBodyHeightChange(): void;
        private sizeHeaderAndBody();
        private sizeHeaderAndBodyNormal();
        private sizeHeaderAndBodyForPrint();
        setHorizontalScrollPosition(hScrollPosition: number): void;
        private addScrollListener();
        private requestDrawVirtualRows();
        private scrollHeader(bodyLeftPosition);
        private scrollPinned(bodyTopPosition);
    }
}
declare namespace ag.grid {
    class DragAndDropService {
        static theInstance: DragAndDropService;
        static getInstance(): DragAndDropService;
        dragItem: any;
        constructor();
        stopDragging(): void;
        setDragCssClasses(eListItem: any, dragging: any): void;
        addDragSource(eDragSource: any, dragSourceCallback: any): void;
        onMouseDownDragSource(eDragSource: any, dragSourceCallback: any): void;
        addDropTarget(eDropTarget: any, dropTargetCallback: any): void;
    }
}
declare namespace ag.grid {
    class AgList {
        private eGui;
        private uniqueId;
        private modelChangedListeners;
        private itemSelectedListeners;
        private beforeDropListeners;
        private itemMovedListeners;
        private dragSources;
        private emptyMessage;
        private eFilterValueTemplate;
        private eListParent;
        private model;
        private cellRenderer;
        private readOnly;
        constructor();
        setReadOnly(readOnly: boolean): void;
        setEmptyMessage(emptyMessage: any): void;
        getUniqueId(): any;
        addStyles(styles: any): void;
        addCssClass(cssClass: any): void;
        addDragSource(dragSource: any): void;
        addModelChangedListener(listener: Function): void;
        addItemSelectedListener(listener: any): void;
        addItemMovedListener(listener: any): void;
        addBeforeDropListener(listener: any): void;
        private fireItemMoved(fromIndex, toIndex);
        private fireModelChanged();
        private fireItemSelected(item);
        private fireBeforeDrop(item);
        private setupComponents();
        setModel(model: any): void;
        getModel(): any;
        setCellRenderer(cellRenderer: any): void;
        refreshView(): void;
        private insertRows();
        private insertBlankMessage();
        private setupAsDropTarget();
        private externalAcceptDrag(dragEvent);
        private externalDrop(dragEvent);
        private externalNoDrop();
        private addItemToList(newItem);
        private addDragAndDropToListItem(eListItem, item);
        private internalAcceptDrag(targetColumn, dragItem, eListItem);
        private internalDrop(targetColumn, draggedColumn);
        private internalNoDrop(eListItem);
        private dragAfterThisItem(targetColumn, draggedColumn);
        private setDropCssClasses(eListItem, state);
        getGui(): any;
    }
}
declare namespace ag.grid {
    class ColumnSelectionPanel {
        private gridOptionsWrapper;
        private columnController;
        private cColumnList;
        layout: any;
        private eRootPanel;
        constructor(columnController: ColumnController, gridOptionsWrapper: GridOptionsWrapper, eventService: EventService);
        private columnsChanged();
        getDragSource(): any;
        private columnCellRenderer(params);
        private setupComponents();
        private onItemMoved(fromIndex, toIndex);
        getGui(): any;
    }
}
declare namespace ag.grid {
    class GroupSelectionPanel {
        gridOptionsWrapper: any;
        columnController: ColumnController;
        inMemoryRowController: any;
        cColumnList: any;
        layout: any;
        constructor(columnController: ColumnController, inMemoryRowController: any, gridOptionsWrapper: GridOptionsWrapper, eventService: EventService);
        private columnsChanged();
        addDragSource(dragSource: any): void;
        private columnCellRenderer(params);
        private setupComponents();
        private onBeforeDrop(newItem);
        private onItemMoved(fromIndex, toIndex);
    }
}
declare namespace ag.grid {
    class AgDropdownList {
        private itemSelectedListeners;
        private eValue;
        private agList;
        private eGui;
        private hidePopupCallback;
        private selectedItem;
        private cellRenderer;
        private popupService;
        constructor(popupService: PopupService);
        setWidth(width: any): void;
        addItemSelectedListener(listener: any): void;
        fireItemSelected(item: any): void;
        setupComponents(): void;
        itemSelected(item: any): void;
        onClick(): void;
        getGui(): any;
        setSelected(item: any): void;
        setCellRenderer(cellRenderer: any): void;
        refreshView(): void;
        setModel(model: any): void;
    }
}
declare namespace ag.grid {
    class ValuesSelectionPanel {
        private gridOptionsWrapper;
        private columnController;
        private cColumnList;
        private layout;
        private popupService;
        constructor(columnController: ColumnController, gridOptionsWrapper: GridOptionsWrapper, popupService: PopupService, eventService: EventService);
        getLayout(): any;
        private columnsChanged();
        addDragSource(dragSource: any): void;
        private cellRenderer(params);
        private setupComponents();
        private beforeDropListener(newItem);
    }
}
declare namespace ag.grid {
    class VerticalStack {
        isLayoutPanel: any;
        childPanels: any;
        eGui: any;
        constructor();
        addPanel(panel: any, height: any): void;
        getGui(): any;
        doLayout(): void;
    }
}
declare namespace ag.grid {
    class ToolPanel {
        layout: any;
        constructor();
        init(columnController: any, inMemoryRowController: any, gridOptionsWrapper: GridOptionsWrapper, popupService: PopupService, eventService: EventService): void;
    }
}
declare namespace ag.grid {
    interface GridOptions {
        virtualPaging?: boolean;
        toolPanelSuppressPivot?: boolean;
        toolPanelSuppressValues?: boolean;
        rowsAlreadyGrouped?: boolean;
        suppressRowClickSelection?: boolean;
        suppressCellSelection?: boolean;
        sortingOrder?: string[];
        suppressMultiSort?: boolean;
        suppressHorizontalScroll?: boolean;
        unSortIcon?: boolean;
        rowHeight?: number;
        rowBuffer?: number;
        enableColResize?: boolean;
        enableCellExpressions?: boolean;
        enableSorting?: boolean;
        enableServerSideSorting?: boolean;
        enableFilter?: boolean;
        enableServerSideFilter?: boolean;
        colWidth?: number;
        suppressMenuHide?: boolean;
        singleClickEdit?: boolean;
        debug?: boolean;
        icons?: any;
        angularCompileRows?: boolean;
        angularCompileFilters?: boolean;
        angularCompileHeaders?: boolean;
        localeText?: any;
        localeTextFunc?: Function;
        suppressScrollLag?: boolean;
        groupSuppressAutoColumn?: boolean;
        groupSelectsChildren?: boolean;
        groupHidePivotColumns?: boolean;
        groupIncludeFooter?: boolean;
        groupUseEntireRow?: boolean;
        groupSuppressRow?: boolean;
        groupSuppressBlankHeader?: boolean;
        forPrint?: boolean;
        groupColumnDef?: any;
        context?: any;
        rowStyle?: any;
        rowClass?: any;
        groupDefaultExpanded?: any;
        slaveGrids?: GridOptions[];
        rowSelection?: string;
        rowDeselection?: boolean;
        rowData?: any[];
        floatingTopRowData?: any[];
        floatingBottomRowData?: any[];
        showToolPanel?: boolean;
        groupKeys?: string[];
        groupAggFields?: string[];
        columnDefs?: any[];
        datasource?: any;
        pinnedColumnCount?: number;
        groupHeaders?: boolean;
        headerHeight?: number;
        groupRowInnerRenderer?(params: any): void;
        groupRowRenderer?: Function | Object;
        isScrollLag?(): boolean;
        isExternalFilterPresent?(): boolean;
        doesExternalFilterPass?(node: RowNode): boolean;
        getRowStyle?: any;
        getRowClass?: any;
        headerCellRenderer?: any;
        groupAggFunction?(nodes: any[]): any;
        onReady?(api: any): void;
        onModelUpdated?(): void;
        onCellClicked?(params: any): void;
        onCellDoubleClicked?(params: any): void;
        onCellContextMenu?(params: any): void;
        onCellValueChanged?(params: any): void;
        onCellFocused?(params: any): void;
        onRowSelected?(params: any): void;
        onSelectionChanged?(): void;
        onBeforeFilterChanged?(): void;
        onAfterFilterChanged?(): void;
        onFilterModified?(): void;
        onBeforeSortChanged?(): void;
        onAfterSortChanged?(): void;
        onVirtualRowRemoved?(params: any): void;
        onRowClicked?(params: any): void;
        api?: GridApi;
        columnApi?: ColumnApi;
    }
}
declare namespace ag.grid {
    class GridApi {
        private grid;
        private rowRenderer;
        private headerRenderer;
        private filterManager;
        private columnController;
        private inMemoryRowController;
        private selectionController;
        private gridOptionsWrapper;
        private gridPanel;
        private valueService;
        private masterSlaveService;
        private eventService;
        private csvCreator;
        constructor(grid: Grid, rowRenderer: RowRenderer, headerRenderer: HeaderRenderer, filterManager: FilterManager, columnController: ColumnController, inMemoryRowController: InMemoryRowController, selectionController: SelectionController, gridOptionsWrapper: GridOptionsWrapper, gridPanel: GridPanel, valueService: ValueService, masterSlaveService: MasterSlaveService, eventService: EventService);
        /** Used internally by grid. Not intended to be used by the client. Interface may change between releases. */
        __getMasterSlaveService(): MasterSlaveService;
        getDataAsCsv(params?: CsvExportParams): string;
        exportDataAsCsv(params?: CsvExportParams): void;
        setDatasource(datasource: any): void;
        onNewDatasource(): void;
        setRowData(rowData: any): void;
        setRows(rows: any): void;
        onNewRows(): void;
        setFloatingTopRowData(rows: any[]): void;
        setFloatingBottomRowData(rows: any[]): void;
        onNewCols(): void;
        setColumnDefs(colDefs: ColDef[]): void;
        unselectAll(): void;
        refreshRows(rowNodes: RowNode[]): void;
        refreshCells(rowNodes: RowNode[], colIds: string[]): void;
        rowDataChanged(rows: any): void;
        refreshView(): void;
        softRefreshView(): void;
        refreshGroupRows(): void;
        refreshHeader(): void;
        isAnyFilterPresent(): boolean;
        isAdvancedFilterPresent(): boolean;
        isQuickFilterPresent(): boolean;
        getModel(): any;
        onGroupExpandedOrCollapsed(refreshFromIndex: any): void;
        expandAll(): void;
        collapseAll(): void;
        addVirtualRowListener(rowIndex: any, callback: any): void;
        setQuickFilter(newFilter: any): void;
        selectIndex(index: any, tryMulti: any, suppressEvents: any): void;
        deselectIndex(index: any): void;
        selectNode(node: any, tryMulti: any, suppressEvents: any): void;
        deselectNode(node: any): void;
        selectAll(): void;
        deselectAll(): void;
        recomputeAggregates(): void;
        sizeColumnsToFit(): void;
        showLoading(show: any): void;
        isNodeSelected(node: any): boolean;
        getSelectedNodesById(): {
            [nodeId: number]: RowNode;
        };
        getSelectedNodes(): RowNode[];
        getSelectedRows(): any[];
        getBestCostNodeSelection(): any;
        getRenderedNodes(): any[];
        ensureColIndexVisible(index: any): void;
        ensureIndexVisible(index: any): void;
        ensureNodeVisible(comparator: any): void;
        forEachInMemory(callback: Function): void;
        forEachNode(callback: Function): void;
        forEachNodeAfterFilter(callback: Function): void;
        forEachNodeAfterFilterAndSort(callback: Function): void;
        getFilterApiForColDef(colDef: any): any;
        getFilterApi(key: any): any;
        getColumnDef(key: any): ColDef;
        onFilterChanged(): void;
        setSortModel(sortModel: any): void;
        getSortModel(): any;
        setFilterModel(model: any): void;
        getFilterModel(): any;
        getFocusedCell(): any;
        setFocusedCell(rowIndex: any, colIndex: any): void;
        setHeaderHeight(headerHeight: number): void;
        setGroupHeaders(groupHeaders: boolean): void;
        showToolPanel(show: any): void;
        isToolPanelShowing(): boolean;
        hideColumn(colId: any, hide: any): void;
        hideColumns(colIds: any, hide: any): void;
        getColumnState(): [any];
        setColumnState(state: any): void;
        doLayout(): void;
        getValue(colDef: ColDef, data: any, node: any): any;
        addEventListener(eventType: string, listener: Function): void;
        addGlobalListener(listener: Function): void;
        removeEventListener(eventType: string, listener: Function): void;
        removeGlobalListener(listener: Function): void;
        refreshPivot(): void;
    }
}
declare namespace ag.grid {
    class ValueService {
        private gridOptionsWrapper;
        private expressionService;
        private columnController;
        init(gridOptionsWrapper: GridOptionsWrapper, expressionService: ExpressionService, columnController: ColumnController): void;
        getValue(colDef: ColDef, data: any, node: any): any;
        private executeValueGetter(valueGetter, data, colDef, node);
        private getValueCallback(data, node, field);
    }
}
declare namespace ag.grid {
    class Grid {
        private virtualRowCallbacks;
        private gridOptions;
        private gridOptionsWrapper;
        private inMemoryRowController;
        private doingVirtualPaging;
        private paginationController;
        private virtualPageRowController;
        private finished;
        private selectionController;
        private columnController;
        private rowRenderer;
        private headerRenderer;
        private filterManager;
        private valueService;
        private masterSlaveService;
        private eventService;
        private toolPanel;
        private gridPanel;
        private eRootPanel;
        private toolPanelShowing;
        private doingPagination;
        private usingInMemoryModel;
        private rowModel;
        constructor(eGridDiv: any, gridOptions: any, globalEventListener?: Function, $scope?: any, $compile?: any, quickFilterOnScope?: any);
        getRowModel(): any;
        private periodicallyDoLayout();
        private setupComponents($scope, $compile, eUserProvidedDiv, globalEventListener);
        private onColumnChanged(event);
        refreshPivot(): void;
        getEventService(): EventService;
        private onIndividualColumnResized(column);
        showToolPanel(show: any): void;
        isToolPanelShowing(): boolean;
        isUsingInMemoryModel(): boolean;
        setDatasource(datasource?: any): void;
        private refreshHeaderAndBody();
        setFinished(): void;
        onQuickFilterChanged(newFilter: any): void;
        onFilterModified(): void;
        onFilterChanged(): void;
        onRowClicked(event: any, rowIndex: any, node: any): void;
        showLoadingPanel(show: any): void;
        private setupColumns();
        updateModelAndRefresh(step: any, refreshFromIndex?: any): void;
        setRows(rows?: any, firstId?: any): void;
        ensureNodeVisible(comparator: any): void;
        getFilterModel(): any;
        setFocusedCell(rowIndex: any, colIndex: any): void;
        getSortModel(): any;
        setSortModel(sortModel: any): void;
        onSortingChanged(): void;
        addVirtualRowListener(rowIndex: any, callback: any): void;
        onVirtualRowSelected(rowIndex: any, selected: any): void;
        onVirtualRowRemoved(rowIndex: any): void;
        setColumnDefs(colDefs?: ColDef[]): void;
        updateBodyContainerWidthAfterColResize(): void;
        updatePinnedColContainerWidthAfterColResize(): void;
        doLayout(): void;
    }
}
declare namespace ag.grid {
    class ComponentUtil {
        static SIMPLE_PROPERTIES: string[];
        static SIMPLE_NUMBER_PROPERTIES: string[];
        static SIMPLE_BOOLEAN_PROPERTIES: string[];
        static WITH_IMPACT_NUMBER_PROPERTIES: string[];
        static WITH_IMPACT_BOOLEAN_PROPERTIES: string[];
        static WITH_IMPACT_OTHER_PROPERTIES: string[];
        static CALLBACKS: string[];
        static ALL_PROPERTIES: string[];
        static copyAttributesToGridOptions(gridOptions: GridOptions, component: any): GridOptions;
        static processOnChange(changes: any, gridOptions: GridOptions, component: any): void;
        static toBoolean(value: any): boolean;
        static toNumber(value: any): number;
    }
}
declare namespace ag.grid {
    class AgGridNg2 {
        private elementDef;
        private _agGrid;
        private _initialised;
        private gridOptions;
        private api;
        private columnApi;
        modelUpdated: any;
        cellClicked: any;
        cellDoubleClicked: any;
        cellContextMenu: any;
        cellValueChanged: any;
        cellFocused: any;
        rowSelected: any;
        selectionChanged: any;
        beforeFilterChanged: any;
        afterFilterChanged: any;
        filterModified: any;
        beforeSortChanged: any;
        afterSortChanged: any;
        virtualRowRemoved: any;
        rowClicked: any;
        ready: any;
        columnEverythingChanged: any;
        columnPivotChanged: any;
        columnValueChanged: any;
        columnMoved: any;
        columnVisible: any;
        columnGroupOpened: any;
        columnResized: any;
        columnPinnedCountChanged: any;
        virtualPaging: boolean;
        toolPanelSuppressPivot: boolean;
        toolPanelSuppressValues: boolean;
        rowsAlreadyGrouped: boolean;
        suppressRowClickSelection: boolean;
        suppressCellSelection: boolean;
        sortingOrder: string[];
        suppressMultiSort: boolean;
        suppressHorizontalScroll: boolean;
        unSortIcon: boolean;
        rowHeight: number;
        rowBuffer: number;
        enableColResize: boolean;
        enableCellExpressions: boolean;
        enableSorting: boolean;
        enableServerSideSorting: boolean;
        enableFilter: boolean;
        enableServerSideFilter: boolean;
        colWidth: number;
        suppressMenuHide: boolean;
        debug: boolean;
        icons: any;
        angularCompileRows: boolean;
        angularCompileFilters: boolean;
        angularCompileHeaders: boolean;
        localeText: any;
        localeTextFunc: Function;
        groupSuppressAutoColumn: boolean;
        groupSelectsChildren: boolean;
        groupHidePivotColumns: boolean;
        groupIncludeFooter: boolean;
        groupUseEntireRow: boolean;
        groupSuppressRow: boolean;
        groupSuppressBlankHeader: boolean;
        groupColumnDef: any;
        forPrint: boolean;
        context: any;
        rowStyle: any;
        rowClass: any;
        headerCellRenderer: any;
        groupDefaultExpanded: any;
        slaveGrids: GridOptions[];
        rowSelection: string;
        rowDeselection: boolean;
        rowData: any[];
        floatingTopRowData: any[];
        floatingBottomRowData: any[];
        showToolPanel: boolean;
        groupKeys: string[];
        groupAggFunction: (nodes: any[]) => void;
        groupAggFields: string[];
        columnDefs: any[];
        datasource: any;
        pinnedColumnCount: number;
        quickFilterText: string;
        groupHeaders: boolean;
        headerHeight: number;
        constructor(elementDef: any);
        onInit(): void;
        onChange(changes: any): void;
        private globalEventListener(eventType, event);
    }
}
declare namespace ag.grid {
}
declare var exports: any;
declare var module: any;
declare namespace ag.grid {
    interface Filter {
        getGui(): any;
        isFilterActive(): boolean;
        doesFilterPass(params: any): boolean;
        afterGuiAttached?(params?: {
            hidePopup?: Function;
        }): void;
        onNewRowsLoaded?(): void;
    }
}<|MERGE_RESOLUTION|>--- conflicted
+++ resolved
@@ -1,13 +1,9 @@
 // Type definitions for ag-grid v2.1.2
 // Project: http://www.ag-grid.com/
 // Definitions by: Niall Crosby <https://github.com/ceolter/>
-<<<<<<< HEAD
 // Definitions: https://github.com/DefinitelyTyped/DefinitelyTyped
-declare module ag.grid {
-=======
-// Definitions: https://github.com/borisyankov/DefinitelyTyped
-declare namespace ag.grid {
->>>>>>> 89f1449d
+
+declare namespace ag.grid {
     class ColumnChangeEvent {
         private type;
         private column;

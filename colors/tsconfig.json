{
    "compilerOptions": {
        "module": "commonjs",
        "target": "es6",
        "noImplicitAny": true,
        "noImplicitThis": true,
<<<<<<< HEAD
        "strictNullChecks": false,
=======
        "strictNullChecks": true,
>>>>>>> 891694e9
        "baseUrl": "../",
        "typeRoots": [
            "../"
        ],
        "types": [],
        "noEmit": true,
        "forceConsistentCasingInFileNames": true
    },
    "files": [
        "index.d.ts",
        "colors-tests.ts"
    ]
}<|MERGE_RESOLUTION|>--- conflicted
+++ resolved
@@ -4,11 +4,7 @@
         "target": "es6",
         "noImplicitAny": true,
         "noImplicitThis": true,
-<<<<<<< HEAD
-        "strictNullChecks": false,
-=======
         "strictNullChecks": true,
->>>>>>> 891694e9
         "baseUrl": "../",
         "typeRoots": [
             "../"

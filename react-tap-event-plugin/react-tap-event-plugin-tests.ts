<<<<<<< HEAD
import * as injectTapEventPlugin from 'react-tap-event-plugin';
=======
/// <reference path="react-tap-event-plugin.d.ts"/>

import * as injectTapEventPluginAll from 'react-tap-event-plugin';
>>>>>>> 3b34ceb1

// since the export is a function, this is the only actual correct way:
import injectTapEventPluginRequire = require("react-tap-event-plugin");

injectTapEventPluginAll();

injectTapEventPluginAll({
  shouldRejectClick: function (lastTouchEventTimestamp, clickEventTimestamp) {
    return true;
  }
});

injectTapEventPluginRequire();

injectTapEventPluginRequire({});<|MERGE_RESOLUTION|>--- conflicted
+++ resolved
@@ -1,22 +1,11 @@
-<<<<<<< HEAD
-import * as injectTapEventPlugin from 'react-tap-event-plugin';
-=======
-/// <reference path="react-tap-event-plugin.d.ts"/>
-
-import * as injectTapEventPluginAll from 'react-tap-event-plugin';
->>>>>>> 3b34ceb1
-
 // since the export is a function, this is the only actual correct way:
 import injectTapEventPluginRequire = require("react-tap-event-plugin");
 
-injectTapEventPluginAll();
-
-injectTapEventPluginAll({
+injectTapEventPluginRequire({
   shouldRejectClick: function (lastTouchEventTimestamp, clickEventTimestamp) {
     return true;
   }
 });
 
 injectTapEventPluginRequire();
-
 injectTapEventPluginRequire({});
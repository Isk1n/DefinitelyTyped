

function TestChromeDriver() {
    var driver: chrome.Driver = new chrome.Driver();
    driver = new chrome.Driver(webdriver.Capabilities.chrome());
    driver = new chrome.Driver(webdriver.Capabilities.chrome(), new remote.DriverService('executable', new chrome.Options()), new webdriver.promise.ControlFlow());

    var baseDriver: webdriver.WebDriver = driver;
}

function TestChromeOptions() {
    var options: chrome.Options = new chrome.Options();
    options = chrome.Options.fromCapabilities(webdriver.Capabilities.chrome());

    options = options.addArguments("a", "b", "c");
    options = options.addExtensions("a", "b", "c");
    options = options.excludeSwitches("a", "b", "c");
    options = options.detachDriver(true);
    options = options.setChromeBinaryPath("path");
    options = options.setChromeLogFile("logfile");
    options = options.setLocalState("state");
    options = options.androidActivity("com.example.Activity");
    options = options.androidDeviceSerial("emulator-5554");
    options = options.androidChrome();
    options = options.androidPackage("com.android.chrome");
    options = options.androidProcess("com.android.chrome");
    options = options.androidUseRunningApp(true);
    options = options.setLoggingPrefs(new webdriver.logging.Preferences());
    options = options.setPerfLoggingPrefs({enableNetwork: true, enablePage: true, enableTimeline: true, tracingCategories: "category", bufferUsageReportingInterval: 1000});
    options = options.setProxy({ proxyType: "proxyType" });
    options = options.setUserPreferences("preferences");
    var capabilities: webdriver.Capabilities = options.toCapabilities();
    capabilities = options.toCapabilities(webdriver.Capabilities.chrome());
}

function TestServiceBuilder() {
    var builder: chrome.ServiceBuilder = new chrome.ServiceBuilder();
    builder = new chrome.ServiceBuilder("exe");

    var anything: any = builder.build();
    builder = builder.usingPort(8080);
    builder = builder.setAdbPort(5037);
    builder = builder.loggingTo("path");
    builder = builder.enableVerboseLogging();
    builder = builder.setNumHttpThreads(5);
    builder = builder.setUrlBasePath("path");
    builder = builder.setStdio("config");
    builder = builder.setStdio(["A", "B"]);
    builder = builder.withEnvironment({ "A": "a", "B": "b" });
}

function TestChromeModule() {
    var service: any = chrome.getDefaultService();
    chrome.setDefaultService(new remote.DriverService('executable', new chrome.Options()));
}

function TestBinary() {
    var binary: firefox.Binary = new firefox.Binary();
    binary = new firefox.Binary("exe");

    binary.addArguments("A", "B", "C");
    var promise: webdriver.promise.Promise<void> = binary.kill();
    binary.launch("profile").then(function (result: any) { });
}

function TestFirefoxDriver() {
    var driver: firefox.Driver = new firefox.Driver();
    driver = new firefox.Driver(webdriver.Capabilities.firefox());
    driver = new firefox.Driver(webdriver.Capabilities.firefox(), new webdriver.promise.ControlFlow());

    var baseDriver: webdriver.WebDriver = driver;
}

function TestFirefoxOptions() {
    var options: firefox.Options = new firefox.Options();

    options = options.setBinary("binary");
    options = options.setBinary(new firefox.Binary());
    options = options.setLoggingPreferences(new webdriver.logging.Preferences());
    options = options.setProfile("profile");
    options = options.setProfile(new firefox.Profile());
    options = options.setProxy({ proxyType: "proxy" });
    var capabilities: webdriver.Capabilities = options.toCapabilities();
}

function TestFirefoxProfile() {
    var profile: firefox.Profile = new firefox.Profile();
    profile = new firefox.Profile("dir");

    var bool: boolean = profile.acceptUntrustedCerts();
    profile.addExtension("ext");
    bool = profile.assumeUntrustedCertIssuer();
    profile.encode().then(function (prof: string) { });
    var num: number = profile.getPort();
    var anything: any = profile.getPreference("key");
    bool = profile.nativeEventsEnabled();
    profile.setAcceptUntrustedCerts(true);
    profile.setAssumeUntrustedCertIssuer(true);
    profile.setNativeEventsEnabled(true);
    profile.setPort(8080);
    profile.setPreference("key", "value");
    profile.setPreference("key", 5);
    profile.setPreference("key", true);
    var stringPromise: webdriver.promise.Promise<string> = profile.writeToDisk();
    stringPromise = profile.writeToDisk(true);
}

function TestExecutors() {
    var exec: webdriver.Executor = executors.createExecutor("url");
    var promise: webdriver.promise.Promise<string>;
    exec = executors.createExecutor(promise);
}

function TestBuilder() {
    var builder: webdriver.Builder = new webdriver.Builder();

    var driver: webdriver.WebDriver = builder.build();
    builder = builder.forBrowser('name');
    builder = builder.forBrowser('name', 'version');
    builder = builder.forBrowser('name', 'version', 'platform');

    var cap: webdriver.Capabilities = builder.getCapabilities();
    var str:string = builder.getServerUrl();

    builder = builder.setAlertBehavior('behavior');
    builder = builder.setChromeOptions(new chrome.Options());
    builder = builder.setControlFlow(new webdriver.promise.ControlFlow());
    builder = builder.setEnableNativeEvents(true);
    builder = builder.setFirefoxOptions(new firefox.Options());
    builder = builder.setLoggingPrefs(new webdriver.logging.Preferences());
    builder = builder.setLoggingPrefs({ "key": "value" });
    builder = builder.setProxy({ proxyType: 'type' });
    builder = builder.setScrollBehavior(1);
    builder = builder.usingServer('http://someserver');
    builder = builder.withCapabilities(new webdriver.Capabilities());
    builder = builder.withCapabilities({ something: true });
}

function TestActionSequence() {
    var driver: webdriver.WebDriver = new webdriver.Builder().
        withCapabilities(webdriver.Capabilities.chrome()).
        build();

    var sequence: webdriver.ActionSequence = new webdriver.ActionSequence(driver);
    var element: webdriver.WebElement = new webdriver.WebElement(driver, 'elementId');
    var promise: webdriver.promise.Promise<string>;
    element = new webdriver.WebElement(driver, promise);

    // Click
    sequence = sequence.click();
    sequence = sequence.click(webdriver.Button.LEFT);
    sequence = sequence.click(element);
    sequence = sequence.click(element, webdriver.Button.LEFT);

    // DoubleClick
    sequence = sequence.doubleClick();
    sequence = sequence.doubleClick(webdriver.Button.LEFT);
    sequence = sequence.doubleClick(element);
    sequence = sequence.doubleClick(element, webdriver.Button.LEFT);

    // DragAndDrop
    sequence = sequence.dragAndDrop(element, element);
    sequence = sequence.dragAndDrop(element, {x: 1, y: 2});

    // KeyDown
    sequence = sequence.keyDown(webdriver.Key.ADD);

    // KeyUp
    sequence = sequence.keyUp(webdriver.Key.ADD);

    // MouseDown
    sequence = sequence.mouseDown();
    sequence = sequence.mouseDown(webdriver.Button.LEFT);
    sequence = sequence.mouseDown(element);
    sequence = sequence.mouseDown(element, webdriver.Button.LEFT);

    // MouseMove
    sequence = sequence.mouseMove(element);
    sequence = sequence.mouseMove({x: 1, y: 1});
    sequence = sequence.mouseMove(element, {x: 1, y: 2});

    // MouseUp
    sequence = sequence.mouseUp();
    sequence = sequence.mouseUp(webdriver.Button.LEFT);
    sequence = sequence.mouseUp(element);
    sequence = sequence.mouseUp(element, webdriver.Button.LEFT);

    // SendKeys
    sequence = sequence.sendKeys("A", "B", "C");

    sequence.perform().then(function () { });
}

function TestTouchSequence() {
    var driver: webdriver.WebDriver = new webdriver.Builder().
        withCapabilities(webdriver.Capabilities.chrome()).
        build();
    var element: webdriver.WebElement = new webdriver.WebElement(driver, 'elementId');

    var sequence: webdriver.TouchSequence = new webdriver.TouchSequence(driver);

    sequence = sequence.tap(element);
    sequence = sequence.doubleTap(element);
    sequence = sequence.longPress(element);
    sequence = sequence.tapAndHold({ x: 100, y: 100 });
    sequence = sequence.move({ x: 100, y: 100 });
    sequence = sequence.release({ x: 100, y: 100 });
    sequence = sequence.scroll({ x: 100, y: 100 });
    sequence = sequence.scrollFromElement(element, { x: 100, y: 100 });
    sequence = sequence.flick({ xspeed: 100, yspeed: 100 });
    sequence = sequence.flickElement(element, { x: 100, y: 100 }, 100);

    sequence.perform().then(function () { });
}

function TestAlert() {
    var driver: webdriver.WebDriver = new webdriver.Builder().
        withCapabilities(webdriver.Capabilities.chrome()).
        build();

    var alert: webdriver.Alert = driver.switchTo().alert();

    alert.accept().then(function () { });
    alert.dismiss().then(function () { });
    alert.getText().then(function (text: string) { });
    alert.sendKeys("ABC").then(function () { });
}

function TestBrowser() {
    var browser: string;

    browser = webdriver.Browser.ANDROID;
    browser = webdriver.Browser.CHROME;
    browser = webdriver.Browser.FIREFOX;
    browser = webdriver.Browser.HTMLUNIT;
    browser = webdriver.Browser.INTERNET_EXPLORER;
    browser = webdriver.Browser.IPAD;
    browser = webdriver.Browser.IPHONE;
    browser = webdriver.Browser.OPERA;
    browser = webdriver.Browser.PHANTOM_JS;
    browser = webdriver.Browser.SAFARI;
}

function TestButton() {
    var button: string;

    button = webdriver.Button.LEFT;
    button = webdriver.Button.MIDDLE;
    button = webdriver.Button.RIGHT;
}

function TestCapabilities() {
    var capabilities: webdriver.Capabilities = new webdriver.Capabilities();
    capabilities = new webdriver.Capabilities(webdriver.Capabilities.chrome());
    var objCapabilities: any = {};
    objCapabilities[webdriver.Capability.BROWSER_NAME] = webdriver.Browser.PHANTOM_JS;
    capabilities = new webdriver.Capabilities(objCapabilities);

    var anything: any = capabilities.get(webdriver.Capability.SECURE_SSL);
    var check: boolean = capabilities.has(webdriver.Capability.SECURE_SSL);
    capabilities = capabilities.merge(capabilities);
    capabilities = capabilities.merge(objCapabilities);
    capabilities = capabilities.set(webdriver.Capability.VERSION, { abc: 'def' });
    capabilities = capabilities.set(webdriver.Capability.VERSION, null);
    capabilities = capabilities.setLoggingPrefs(new webdriver.logging.Preferences());
    capabilities = capabilities.setLoggingPrefs({ "key": "value" });
    capabilities = capabilities.setProxy({ proxyType: 'Type' });
    capabilities = capabilities.setEnableNativeEvents(true);
    capabilities = capabilities.setScrollBehavior(1);
    capabilities = capabilities.setAlertBehavior('accept');

    anything = capabilities.toJSON();

    capabilities = webdriver.Capabilities.android();
    capabilities = webdriver.Capabilities.chrome();
    capabilities = webdriver.Capabilities.firefox();
    capabilities = webdriver.Capabilities.htmlunit();
    capabilities = webdriver.Capabilities.htmlunitwithjs();
    capabilities = webdriver.Capabilities.ie();
    capabilities = webdriver.Capabilities.ipad();
    capabilities = webdriver.Capabilities.iphone();
    capabilities = webdriver.Capabilities.opera();
    capabilities = webdriver.Capabilities.phantomjs();
    capabilities = webdriver.Capabilities.safari();
}

function TestCapability() {
    var capability: string;

    capability = webdriver.Capability.ACCEPT_SSL_CERTS;
    capability = webdriver.Capability.BROWSER_NAME;
    capability = webdriver.Capability.ELEMENT_SCROLL_BEHAVIOR;
    capability = webdriver.Capability.HANDLES_ALERTS;
    capability = webdriver.Capability.LOGGING_PREFS;
    capability = webdriver.Capability.NATIVE_EVENTS;
    capability = webdriver.Capability.PLATFORM;
    capability = webdriver.Capability.PROXY;
    capability = webdriver.Capability.ROTATABLE;
    capability = webdriver.Capability.SECURE_SSL;
    capability = webdriver.Capability.SUPPORTS_APPLICATION_CACHE;
    capability = webdriver.Capability.SUPPORTS_CSS_SELECTORS;
    capability = webdriver.Capability.SUPPORTS_JAVASCRIPT;
    capability = webdriver.Capability.SUPPORTS_LOCATION_CONTEXT;
    capability = webdriver.Capability.TAKES_SCREENSHOT;
    capability = webdriver.Capability.UNEXPECTED_ALERT_BEHAVIOR;
    capability = webdriver.Capability.VERSION;
}

function TestCommand() {
    var command: webdriver.Command = new webdriver.Command(webdriver.CommandName.ADD_COOKIE);

    var name: string = command.getName();
    var param: any = command.getParameter("param");

    var params: any = command.getParameters();

    command = command.setParameter("param", 123);
    command = command.setParameters({ param: 123 });
}

function TestDeferredExecutor() {
    var promise: webdriver.promise.Promise<webdriver.Executor>;
    var executor: webdriver.DeferredExecutor = new webdriver.DeferredExecutor(promise);
}

function TestCommandName() {
    var command: string;

    command = webdriver.CommandName.ACCEPT_ALERT;
    command = webdriver.CommandName.ADD_COOKIE;
    command = webdriver.CommandName.CLEAR_APP_CACHE;
    command = webdriver.CommandName.CLEAR_ELEMENT;
    command = webdriver.CommandName.CLEAR_LOCAL_STORAGE;
    command = webdriver.CommandName.CLEAR_SESSION_STORAGE;
    command = webdriver.CommandName.CLICK;
    command = webdriver.CommandName.CLICK_ELEMENT;
    command = webdriver.CommandName.CLOSE;
    command = webdriver.CommandName.DELETE_ALL_COOKIES;
    command = webdriver.CommandName.DELETE_COOKIE;
    command = webdriver.CommandName.DESCRIBE_SESSION;
    command = webdriver.CommandName.DISMISS_ALERT;
    command = webdriver.CommandName.DOUBLE_CLICK;
    command = webdriver.CommandName.ELEMENT_EQUALS;
    command = webdriver.CommandName.EXECUTE_ASYNC_SCRIPT;
    command = webdriver.CommandName.EXECUTE_SCRIPT;
    command = webdriver.CommandName.EXECUTE_SQL;
    command = webdriver.CommandName.FIND_CHILD_ELEMENT;
    command = webdriver.CommandName.FIND_CHILD_ELEMENTS;
    command = webdriver.CommandName.FIND_ELEMENT;
    command = webdriver.CommandName.FIND_ELEMENTS;
    command = webdriver.CommandName.GET;
    command = webdriver.CommandName.GET_ACTIVE_ELEMENT;
    command = webdriver.CommandName.GET_ALERT_TEXT;
    command = webdriver.CommandName.GET_ALL_COOKIES;
    command = webdriver.CommandName.GET_APP_CACHE;
    command = webdriver.CommandName.GET_APP_CACHE_STATUS;
    command = webdriver.CommandName.GET_AVAILABLE_LOG_TYPES;
    command = webdriver.CommandName.GET_COOKIE;
    command = webdriver.CommandName.GET_CURRENT_URL;
    command = webdriver.CommandName.GET_CURRENT_WINDOW_HANDLE;
    command = webdriver.CommandName.GET_ELEMENT_ATTRIBUTE;
    command = webdriver.CommandName.GET_ELEMENT_LOCATION;
    command = webdriver.CommandName.GET_ELEMENT_LOCATION_IN_VIEW;
    command = webdriver.CommandName.GET_ELEMENT_SIZE;
    command = webdriver.CommandName.GET_ELEMENT_TAG_NAME;
    command = webdriver.CommandName.GET_ELEMENT_TEXT;
    command = webdriver.CommandName.GET_ELEMENT_VALUE_OF_CSS_PROPERTY;
    command = webdriver.CommandName.GET_LOCAL_STORAGE_ITEM;
    command = webdriver.CommandName.GET_LOCAL_STORAGE_KEYS;
    command = webdriver.CommandName.GET_LOCAL_STORAGE_SIZE;
    command = webdriver.CommandName.GET_LOCATION;
    command = webdriver.CommandName.GET_LOG;
    command = webdriver.CommandName.GET_PAGE_SOURCE;
    command = webdriver.CommandName.GET_SCREEN_ORIENTATION;
    command = webdriver.CommandName.GET_SERVER_STATUS;
    command = webdriver.CommandName.GET_SESSION_LOGS;
    command = webdriver.CommandName.GET_SESSION_STORAGE_ITEM;
    command = webdriver.CommandName.GET_SESSION_STORAGE_KEYS;
    command = webdriver.CommandName.GET_SESSION_STORAGE_SIZE;
    command = webdriver.CommandName.GET_SESSIONS;
    command = webdriver.CommandName.GET_TITLE;
    command = webdriver.CommandName.GET_WINDOW_HANDLES;
    command = webdriver.CommandName.GET_WINDOW_POSITION;
    command = webdriver.CommandName.GET_WINDOW_SIZE;
    command = webdriver.CommandName.GO_BACK;
    command = webdriver.CommandName.GO_FORWARD;
    command = webdriver.CommandName.IMPLICITLY_WAIT;
    command = webdriver.CommandName.IS_BROWSER_ONLINE;
    command = webdriver.CommandName.IS_ELEMENT_DISPLAYED;
    command = webdriver.CommandName.IS_ELEMENT_ENABLED;
    command = webdriver.CommandName.IS_ELEMENT_SELECTED;
    command = webdriver.CommandName.MAXIMIZE_WINDOW;
    command = webdriver.CommandName.MOUSE_DOWN;
    command = webdriver.CommandName.MOUSE_UP;
    command = webdriver.CommandName.MOVE_TO;
    command = webdriver.CommandName.NEW_SESSION;
    command = webdriver.CommandName.QUIT;
    command = webdriver.CommandName.REFRESH;
    command = webdriver.CommandName.REMOVE_LOCAL_STORAGE_ITEM;
    command = webdriver.CommandName.REMOVE_SESSION_STORAGE_ITEM;
    command = webdriver.CommandName.SCREENSHOT;
    command = webdriver.CommandName.SEND_KEYS_TO_ACTIVE_ELEMENT;
    command = webdriver.CommandName.SEND_KEYS_TO_ELEMENT;
    command = webdriver.CommandName.SET_ALERT_TEXT;
    command = webdriver.CommandName.SET_BROWSER_ONLINE;
    command = webdriver.CommandName.SET_LOCAL_STORAGE_ITEM;
    command = webdriver.CommandName.SET_LOCATION;
    command = webdriver.CommandName.SET_SCREEN_ORIENTATION;
    command = webdriver.CommandName.SET_SCRIPT_TIMEOUT;
    command = webdriver.CommandName.SET_SESSION_STORAGE_ITEM;
    command = webdriver.CommandName.SET_TIMEOUT;
    command = webdriver.CommandName.SET_WINDOW_POSITION;
    command = webdriver.CommandName.SET_WINDOW_SIZE;
    command = webdriver.CommandName.SUBMIT_ELEMENT;
    command = webdriver.CommandName.SWITCH_TO_FRAME;
    command = webdriver.CommandName.SWITCH_TO_WINDOW;
    command = webdriver.CommandName.TOUCH_DOUBLE_TAP;
    command = webdriver.CommandName.TOUCH_DOWN;
    command = webdriver.CommandName.TOUCH_FLICK;
    command = webdriver.CommandName.TOUCH_LONG_PRESS;
    command = webdriver.CommandName.TOUCH_MOVE;
    command = webdriver.CommandName.TOUCH_SCROLL;
    command = webdriver.CommandName.TOUCH_SINGLE_TAP;
    command = webdriver.CommandName.TOUCH_UP;
}

function TestEventEmitter() {
    var emitter: webdriver.EventEmitter = new webdriver.EventEmitter();

    var callback = function (a: number, b: number, c: number) {};

    emitter = emitter.addListener('ABC', callback);
    emitter = emitter.addListener('ABC', callback, this);

    emitter.emit('ABC', 1, 2, 3);

    var listeners = emitter.listeners('ABC');
    if (listeners[0].oneshot) {
        listeners[0].fn.apply(listeners[0].scope);
    }
    var length: number = listeners.length;
    var listenerInfo = listeners[0];
    if (listenerInfo.oneshot) {
        listenerInfo.fn.apply(listenerInfo.scope, [1, 2, 3]);
    }

    emitter = emitter.on('ABC', callback);
    emitter = emitter.on('ABC', callback, this);

    emitter = emitter.once('ABC', callback);
    emitter = emitter.once('ABC', callback, this);

    emitter = emitter.removeListener('ABC', callback);

    emitter.removeAllListeners('ABC');
    emitter.removeAllListeners();
}

function TestKey() {
    var key: webdriver.Key;

    key = webdriver.Key.ADD;
    key = webdriver.Key.ALT;
    key = webdriver.Key.ARROW_DOWN;
    key = webdriver.Key.ARROW_LEFT;
    key = webdriver.Key.ARROW_RIGHT;
    key = webdriver.Key.ARROW_UP;
    key = webdriver.Key.BACK_SPACE;
    key = webdriver.Key.CANCEL;
    key = webdriver.Key.CLEAR;
    key = webdriver.Key.COMMAND;
    key = webdriver.Key.CONTROL;
    key = webdriver.Key.DECIMAL;
    key = webdriver.Key.DELETE;
    key = webdriver.Key.DIVIDE;
    key = webdriver.Key.DOWN;
    key = webdriver.Key.END;
    key = webdriver.Key.ENTER;
    key = webdriver.Key.EQUALS;
    key = webdriver.Key.ESCAPE;
    key = webdriver.Key.F1;
    key = webdriver.Key.F2;
    key = webdriver.Key.F3;
    key = webdriver.Key.F4;
    key = webdriver.Key.F5;
    key = webdriver.Key.F6;
    key = webdriver.Key.F7;
    key = webdriver.Key.F8;
    key = webdriver.Key.F9;
    key = webdriver.Key.F10;
    key = webdriver.Key.F11;
    key = webdriver.Key.F12;
    key = webdriver.Key.HELP;
    key = webdriver.Key.HOME;
    key = webdriver.Key.INSERT;
    key = webdriver.Key.LEFT;
    key = webdriver.Key.META;
    key = webdriver.Key.MULTIPLY;
    key = webdriver.Key.NULL;
    key = webdriver.Key.NUMPAD0;
    key = webdriver.Key.NUMPAD1;
    key = webdriver.Key.NUMPAD2;
    key = webdriver.Key.NUMPAD3;
    key = webdriver.Key.NUMPAD4;
    key = webdriver.Key.NUMPAD5;
    key = webdriver.Key.NUMPAD6;
    key = webdriver.Key.NUMPAD7;
    key = webdriver.Key.NUMPAD8;
    key = webdriver.Key.NUMPAD9;
    key = webdriver.Key.PAGE_DOWN;
    key = webdriver.Key.PAGE_UP;
    key = webdriver.Key.PAUSE;
    key = webdriver.Key.RETURN;
    key = webdriver.Key.RIGHT;
    key = webdriver.Key.SEMICOLON;
    key = webdriver.Key.SEPARATOR;
    key = webdriver.Key.SHIFT;
    key = webdriver.Key.SPACE;
    key = webdriver.Key.SUBTRACT;
    key = webdriver.Key.TAB;
    key = webdriver.Key.UP;
}

function TestBy() {
    var driver: webdriver.WebDriver = new webdriver.Builder().
        withCapabilities(webdriver.Capabilities.chrome()).
        build();

    var locator: webdriver.By = new webdriver.By('class name', 'class');

    var str: string = locator.toString();

    locator = webdriver.By.className('class');
    locator = webdriver.By.css('css');
    locator = webdriver.By.id('id');
    locator = webdriver.By.linkText('link');
    locator = webdriver.By.name('name');
    locator = webdriver.By.partialLinkText('text');
    locator = webdriver.By.tagName('tag');
    locator = webdriver.By.xpath('xpath');

    // Can import "By" without import declarations
    var By = webdriver.By;

    var locatorHash: webdriver.ByHash;
    locatorHash = { className: 'class' };
    locatorHash = { css: 'css' };
    locatorHash = { id: 'id' };
    locatorHash = { linkText: 'link' };
    locatorHash = { name: 'name' };
    locatorHash = { partialLinkText: 'text' };
    locatorHash = { tagName: 'tag' };
    locatorHash = { xpath: 'xpath' };

    webdriver.By.js('script', 1, 2, 3)(driver).then(function (abc: number) { });
}

function TestSession() {
    var session: webdriver.Session = new webdriver.Session('ABC', webdriver.Capabilities.android());
    var capabilitiesObj: any = {};
    capabilitiesObj[webdriver.Capability.BROWSER_NAME] = webdriver.Browser.ANDROID;
    capabilitiesObj[webdriver.Capability.PLATFORM] = 'ANDROID';
    session = new webdriver.Session('ABC', capabilitiesObj);

    var capabilities: webdriver.Capabilities = session.getCapabilities();
    var capability: any = session.getCapability(webdriver.Capability.BROWSER_NAME);
    var id: string = session.getId();
    var data: string = session.toJSON();
}

function TestUnhandledAlertError() {
    var someFunc = function (error: webdriver.UnhandledAlertError) {
        var baseError: Error = error;
        var str: string = error.getAlertText();
        str = error.toString();
    }
}

function TestWebDriverFileDetector() {
    var driver: webdriver.WebDriver = new webdriver.Builder().
        withCapabilities(webdriver.Capabilities.chrome()).
        build();

    var fileDetector: webdriver.FileDetector = new webdriver.FileDetector();

    fileDetector.handleFile(driver, 'path/to/file').then(function(path: string) {});
}

function TestWebDriverLogs() {
    var driver: webdriver.WebDriver = new webdriver.Builder().
        withCapabilities(webdriver.Capabilities.chrome()).
        build();

    var logs: webdriver.Logs = new webdriver.Logs(driver);

    logs.get(webdriver.logging.Type.BROWSER).then(function (entries: webdriver.logging.Entry[]) { });;
    logs.getAvailableLogTypes().then(function (types: string[]) { });
}

function TestWebDriverNavigation() {
    var driver: webdriver.WebDriver = new webdriver.Builder().
        withCapabilities(webdriver.Capabilities.chrome()).
        build();

    var navigation: webdriver.Navigation = new webdriver.Navigation(driver);

    navigation.back().then(function () { });
    navigation.forward().then(function () { });
    navigation.refresh().then(function () { });
    navigation.to('http://google.com').then(function () { });
}

function TestWebDriverOptions() {
    var driver: webdriver.WebDriver = new webdriver.Builder().
        withCapabilities(webdriver.Capabilities.chrome()).
        build();

    var options: webdriver.Options = new webdriver.Options(driver);
    var promise: webdriver.promise.Promise<void>;

    // Add Cookie
    promise = options.addCookie('name', 'value');
    promise = options.addCookie('name', 'value', 'path');
    promise = options.addCookie('name', 'value', 'path', 'domain');
    promise = options.addCookie('name', 'value', 'path', 'domain', true);
    promise = options.addCookie('name', 'value', 'path', 'domain', true, 123);
    promise = options.addCookie('name', 'value', 'path', 'domain', true, Date.now());

    promise = options.deleteAllCookies();
    promise = options.deleteCookie('name');
    options.getCookie('name').then(function (cookies: webdriver.IWebDriverOptionsCookie) { });
    options.getCookies().then(function (cookies: webdriver.IWebDriverOptionsCookie[]) { });

    var logs: webdriver.Logs = options.logs();
    var timeouts: webdriver.Timeouts = options.timeouts();
    var window: webdriver.Window = options.window();
}

function TestWebDriverTargetLocator() {
    var driver: webdriver.WebDriver = new webdriver.Builder().
        withCapabilities(webdriver.Capabilities.chrome()).
        build();

    var locator: webdriver.TargetLocator = new webdriver.TargetLocator(driver);
    var promise: webdriver.promise.Promise<void>;

    var element: webdriver.WebElement = locator.activeElement();
    var alert: webdriver.Alert = locator.alert();
    promise = locator.defaultContent();
    promise = locator.frame(1);
    promise = locator.window('nameOrHandle');
}

function TestWebDriverTimeouts() {
    var driver: webdriver.WebDriver = new webdriver.Builder().
        withCapabilities(webdriver.Capabilities.chrome()).
        build();

    var timeouts: webdriver.Timeouts = new webdriver.Timeouts(driver);
    var promise: webdriver.promise.Promise<void>;

    promise = timeouts.implicitlyWait(123);
    promise = timeouts.pageLoadTimeout(123);
    promise = timeouts.setScriptTimeout(123);
}

function TestWebDriverWindow() {
    var driver: webdriver.WebDriver = new webdriver.Builder().
        withCapabilities(webdriver.Capabilities.chrome()).
        build();

    var window: webdriver.Window = new webdriver.Window(driver);
    var locationPromise: webdriver.promise.Promise<webdriver.ILocation>;
    var sizePromise: webdriver.promise.Promise<webdriver.ISize>;
    var voidPromise: webdriver.promise.Promise<void>;

    locationPromise = window.getPosition();
    sizePromise = window.getSize();
    voidPromise = window.maximize();
    voidPromise = window.setPosition(12, 34);
    voidPromise = window.setSize(12, 34);
}

function TestWebDriver() {
    var session: webdriver.Session = new webdriver.Session('ABC', webdriver.Capabilities.android());
    var sessionPromise: webdriver.promise.Promise<webdriver.Session>;
    var executor: webdriver.Executor = executors.createExecutor("http://someserver");
    var flow: webdriver.promise.ControlFlow = new webdriver.promise.ControlFlow();
    var driver: webdriver.WebDriver = new webdriver.WebDriver(session, executor);
    driver = new webdriver.WebDriver(session, executor, flow);
    driver = new webdriver.WebDriver(sessionPromise, executor);
    driver = new webdriver.WebDriver(sessionPromise, executor, flow);

    var voidPromise: webdriver.promise.Promise<void>;
    var stringPromise: webdriver.promise.Promise<string>;
    var booleanPromise: webdriver.promise.Promise<boolean>;

    var actions: webdriver.ActionSequence = driver.actions();
    var touchActions: webdriver.TouchSequence = driver.touchActions();

    // call
    stringPromise = driver.call<string>(function(){ return 'value'; });
    stringPromise = driver.call<string>(function(){ return stringPromise; });
    stringPromise = driver.call<string>(function(){ var d: any = this; return 'value'; }, driver);
    stringPromise = driver.call<string>(function(a: number){ return 'value'; }, driver, 1);

    voidPromise = driver.close();
    flow = driver.controlFlow();

    // executeAsyncScript
    stringPromise = driver.executeAsyncScript<string>('function(){}');
    stringPromise = driver.executeAsyncScript<string>('function(){}', 1, 2, 3);
    stringPromise = driver.executeAsyncScript<string>(function(){});
    stringPromise = driver.executeAsyncScript<string>(function(a: number){}, 1);

    // executeScript
    stringPromise = driver.executeScript<string>('function(){}');
    stringPromise = driver.executeScript<string>('function(){}', 1, 2, 3);
    stringPromise = driver.executeScript<string>(function(){});
    stringPromise = driver.executeScript<string>(function(a: number){}, 1);

    // findElement
    var element: webdriver.WebElement;
    element = driver.findElement(webdriver.By.id('ABC'));
    element = driver.findElement(webdriver.By.js('function(){}'));

    // findElements
    driver.findElements(webdriver.By.className('ABC')).then(function (elements: webdriver.WebElement[]) { });
    driver.findElements(webdriver.By.js('function(){}')).then(function (elements: webdriver.WebElement[]) { });

    voidPromise = driver.get('http://www.google.com');
    driver.getAllWindowHandles().then(function (handles: string[]) { });
    driver.getCapabilities().then(function (caps: webdriver.Capabilities) { });
    stringPromise = driver.getCurrentUrl();
    stringPromise = driver.getPageSource()
    driver.getSession().then(function (session: webdriver.Session) { });;
    stringPromise = driver.getTitle();
    stringPromise = driver.getWindowHandle();

    booleanPromise = driver.isElementPresent(webdriver.By.className('ABC'));
    booleanPromise = driver.isElementPresent(webdriver.By.js('function(){}'));

    var options: webdriver.Options = driver.manage();
    var navigation: webdriver.Navigation = driver.navigate();
    var locator: webdriver.TargetLocator = driver.switchTo();

    var fileDetector: webdriver.FileDetector = new webdriver.FileDetector();
    driver.setFileDetector(fileDetector);

    voidPromise = driver.quit();
    voidPromise = driver.schedule<void>(new webdriver.Command(webdriver.CommandName.CLICK), 'ABC');
    voidPromise = driver.sleep(123);
    stringPromise = driver.takeScreenshot();

    var booleanCondition: webdriver.until.Condition<boolean>;
    booleanPromise = driver.wait(booleanPromise);
    booleanPromise = driver.wait(booleanCondition);
    booleanPromise = driver.wait(function(driver: webdriver.WebDriver) { return true; });
    booleanPromise = driver.wait(booleanPromise, 123);
    booleanPromise = driver.wait(booleanPromise, 123, 'Message');

    driver = webdriver.WebDriver.attachToSession(executor, 'ABC');
    driver = webdriver.WebDriver.createSession(executor, webdriver.Capabilities.android());
}

function TestSerializable() {
    var serializable: webdriver.Serializable<string>;
    var serial: string|webdriver.promise.IThenable<string> = serializable.serialize();
}

function TestWebElement() {
    var driver: webdriver.WebDriver = new webdriver.Builder().
        withCapabilities(webdriver.Capabilities.chrome()).
        build();

    var promise: webdriver.promise.Promise<string>;
    var element: webdriver.WebElement;

    element = new webdriver.WebElement(driver, 'elementId');
    element = new webdriver.WebElement(driver, promise);

    var voidPromise: webdriver.promise.Promise<void>;
    var stringPromise: webdriver.promise.Promise<string>;
    var booleanPromise: webdriver.promise.Promise<boolean>;

    voidPromise = element.clear();
    voidPromise = element.click();

    element = element.findElement(webdriver.By.id('ABC'));
    element.findElements(webdriver.By.className('ABC')).then(function (elements: webdriver.WebElement[]) { });
    booleanPromise = element.isElementPresent(webdriver.By.className('ABC'));

    stringPromise = element.getAttribute('class');
    stringPromise = element.getCssValue('display');
    driver = element.getDriver();
    stringPromise = element.getInnerHtml();
    element.getLocation().then(function (location: webdriver.ILocation) { });
    stringPromise = element.getOuterHtml();
    element.getSize().then(function (size: webdriver.ISize) { });
    stringPromise = element.getTagName();
    stringPromise = element.getText();
    booleanPromise = element.isDisplayed();
    booleanPromise = element.isEnabled();
    booleanPromise = element.isSelected();
    voidPromise = element.sendKeys('A', 'B', 'C');
    voidPromise = element.sendKeys(stringPromise, stringPromise, stringPromise);
    voidPromise = element.submit();
    element.getId().then(function (id: string) { });
    element.getRawId().then(function (id: string) { });
    element.serialize().then(function (id: webdriver.IWebElementId) { });

    booleanPromise = webdriver.WebElement.equals(element, new webdriver.WebElement(driver, 'elementId'));
}

function TestWebElementPromise() {
    var driver: webdriver.WebDriver = new webdriver.Builder().
        withCapabilities(webdriver.Capabilities.chrome()).
        build();

    var elementPromise: webdriver.WebElementPromise = driver.findElement(webdriver.By.id('id'));

    elementPromise.cancel();
    elementPromise.cancel('reason');

    var bool: boolean = elementPromise.isPending();

    elementPromise.then();
    elementPromise.then(function (element: webdriver.WebElement) { });
    elementPromise.then(function (element: webdriver.WebElement) { }, function (error: any) { });
    elementPromise.then(function (element: webdriver.WebElement) { return "foo"; }, function (error: any) { }).then(function (result: string) { });

    elementPromise.thenCatch(function (error: any) { }).then(function (value: any) { });

    elementPromise.thenFinally(function () { });
}

function TestLogging() {
    var preferences: webdriver.logging.Preferences = new webdriver.logging.Preferences();
    preferences.setLevel(webdriver.logging.Type.BROWSER, webdriver.logging.Level.ALL);
    var prefs: any = preferences.toJSON();

    var level: webdriver.logging.Level = webdriver.logging.getLevel('OFF');
    level = webdriver.logging.getLevel(1);

    level = webdriver.logging.Level.ALL;
    level = webdriver.logging.Level.DEBUG;
    level = webdriver.logging.Level.INFO;
    level = webdriver.logging.Level.OFF;
    level = webdriver.logging.Level.SEVERE;
    level = webdriver.logging.Level.WARNING;

    var name: string = level.name();
    var value: number = level.value();

    var type: webdriver.logging.Type;
    type = webdriver.logging.Type.BROWSER;
    type = webdriver.logging.Type.CLIENT;
    type = webdriver.logging.Type.DRIVER;
    type = webdriver.logging.Type.PERFORMANCE;
    type = webdriver.logging.Type.SERVER;
}

function TestLoggingEntry() {
    var entry: webdriver.logging.Entry;

    entry = new webdriver.logging.Entry(webdriver.logging.Level.ALL, 'ABC');
    entry = new webdriver.logging.Entry('ALL', 'ABC');
    entry = new webdriver.logging.Entry(webdriver.logging.Level.ALL, 'ABC', 123);
    entry = new webdriver.logging.Entry('ALL', 'ABC', 123);
    entry = new webdriver.logging.Entry(webdriver.logging.Level.ALL, 'ABC', 123, webdriver.logging.Type.BROWSER);
    entry = new webdriver.logging.Entry('ALL', 'ABC', 123, webdriver.logging.Type.BROWSER);

    var entryObj: any = entry.toJSON();

    var message: string = entry.message;
    var timestamp: number = entry.timestamp;
    var type: string = entry.type;
}

function TestPromiseModule() {
    var cancellationError: webdriver.promise.CancellationError = new webdriver.promise.CancellationError();
    cancellationError = new webdriver.promise.CancellationError("message");
    var str: string = cancellationError.message;
    str = cancellationError.name;

    var stringPromise: webdriver.promise.Promise<string>;
    var numberPromise: webdriver.promise.Promise<number>;
    var booleanPromise: webdriver.promise.Promise<boolean>;
    var voidPromise: webdriver.promise.Promise<void>;

    webdriver.promise.all([stringPromise]).then(function (values: string[]) { });

    webdriver.promise.asap('abc', function(value: any){ return true; });
    webdriver.promise.asap('abc', function(value: any){}, function(err: any) { return 'ABC'; });

    stringPromise = webdriver.promise.checkedNodeCall<string>(function(err: any, value: any) { return 'abc'; });

    webdriver.promise.consume(function () {
        return 5;
    }).then(function (value: number) { });
    webdriver.promise.consume(function () {
        return 5;
    }, this).then(function (value: number) { });
    webdriver.promise.consume(function (a: number, b: number, c: number) {
        return 5;
    }, this, 1, 2, 3).then(function (value: number) { });

    var numbersPromise: webdriver.promise.Promise<number[]> = webdriver.promise.filter([1, 2, 3], function (element: number, type: any, index: number, arr: number[]) {
        return true;
    });
    numbersPromise = webdriver.promise.filter([1, 2, 3], function (element: number, type: any, index: number, arr: number[]) {
        return true;
    }, this);
    numbersPromise = webdriver.promise.filter(numbersPromise, function (element: number, type: any, index: number, arr: number[]) {
        return true;
    });
    numbersPromise = webdriver.promise.filter(numbersPromise, function (element: number, type: any, index: number, arr: number[]) {
        return true;
    }, this);

    numbersPromise = webdriver.promise.map([1, 2, 3], function (el: number, type: any, index: number, arr: number[]) {
        return true;
    });
    numbersPromise = webdriver.promise.map([1, 2, 3], function (el: number, type: any, index: number, arr: number[]) {
        return true;
    }, this);
    numbersPromise = webdriver.promise.map(numbersPromise, function (el: number, type: any, index: number, arr: number[]) {
        return true;
    });
    numbersPromise = webdriver.promise.map(numbersPromise, function (el: number, type: any, index: number, arr: number[]) {
        return true;
    }, this);

    var flow: webdriver.promise.ControlFlow = webdriver.promise.controlFlow();

    stringPromise = webdriver.promise.createFlow<string>(function(newFlow: webdriver.promise.ControlFlow) { return 'ABC' });

    var deferred: webdriver.promise.Deferred<string>;
    deferred = webdriver.promise.defer();
    deferred = webdriver.promise.defer();

    stringPromise = deferred.promise;

    deferred.fulfill('ABC');
    deferred.reject('error');

    voidPromise = webdriver.promise.delayed(123);

    voidPromise = webdriver.promise.fulfilled<void>();
    stringPromise = webdriver.promise.fulfilled('abc');

    stringPromise = webdriver.promise.fullyResolved('abc');

    var bool: boolean = webdriver.promise.isGenerator(function () { });
    var isPromise: boolean = webdriver.promise.isPromise('ABC');

    stringPromise = webdriver.promise.rejected('{a: 123}');

    webdriver.promise.setDefaultFlow(new webdriver.promise.ControlFlow());

    numberPromise = webdriver.promise.when('abc', function(value: any) { return 123; }, function(err: Error) { return 123; });
}

function TestUntilModule() {
    var driver: webdriver.WebDriver = new webdriver.Builder().
        withCapabilities(webdriver.Capabilities.chrome()).
        build();

    var conditionB: webdriver.until.Condition<boolean> = new webdriver.until.Condition<boolean>('message', function (driver: webdriver.WebDriver) { return true; });
    var conditionBBase: webdriver.until.Condition<boolean> = conditionB;
    var conditionWebElement: webdriver.until.Condition<webdriver.WebElement>;
    var conditionWebElements: webdriver.until.Condition<webdriver.WebElement[]>;

    conditionB = webdriver.until.ableToSwitchToFrame(5);
    var conditionAlert: webdriver.until.Condition<webdriver.Alert> = webdriver.until.alertIsPresent();
    var el: webdriver.WebElement = driver.findElement(webdriver.By.id('id'));
    conditionB = webdriver.until.elementIsDisabled(el);
    conditionB = webdriver.until.elementIsEnabled(el);
    conditionB = webdriver.until.elementIsNotSelected(el);
    conditionB = webdriver.until.elementIsNotVisible(el);
    conditionB = webdriver.until.elementIsSelected(el);
    conditionB = webdriver.until.elementIsVisible(el);
    conditionB = webdriver.until.elementTextContains(el, 'text');
    conditionB = webdriver.until.elementTextIs(el, 'text');
    conditionB = webdriver.until.elementTextMatches(el, /text/);
    conditionB = webdriver.until.stalenessOf(el);
    conditionB = webdriver.until.titleContains('text');
    conditionB = webdriver.until.titleIs('text');
    conditionB = webdriver.until.titleMatches(/text/);

    conditionWebElement = webdriver.until.elementLocated(webdriver.By.id('id'));
    conditionWebElements = webdriver.until.elementsLocated(webdriver.By.className('class'));
}

function TestControlFlow() {
    var flow: webdriver.promise.ControlFlow;
    flow = new webdriver.promise.ControlFlow();

    var emitter: webdriver.EventEmitter = flow;

    var eventType: string;

    eventType = webdriver.promise.ControlFlow.EventType.IDLE;
    eventType = webdriver.promise.ControlFlow.EventType.RESET;
    eventType = webdriver.promise.ControlFlow.EventType.SCHEDULE_TASK;
    eventType = webdriver.promise.ControlFlow.EventType.UNCAUGHT_EXCEPTION;

    var stringPromise: webdriver.promise.Promise<string>;
    stringPromise = flow.execute(function() { return 'value'; });
    stringPromise = flow.execute(function() { return stringPromise; });
    stringPromise = flow.execute(function() { return stringPromise; }, 'Description');

    var schedule: string;
    schedule = flow.toString();
    schedule = flow.getSchedule();
    schedule = flow.getSchedule(true);

    flow.reset();

    var voidPromise: webdriver.promise.Promise<void> = flow.timeout(123);
    voidPromise = flow.timeout(123, 'Description');

    stringPromise = flow.wait(stringPromise);

    voidPromise = flow.wait<void>(function() { return true; });
    voidPromise = flow.wait<void>(function() { return true; }, 123);
    voidPromise = flow.wait<void>(function() { return stringPromise; }, 123, 'Timeout Message');
}

function TestDeferred() {
    var deferred: webdriver.promise.Deferred<string>;

    deferred = new webdriver.promise.Deferred<string>();
    deferred = new webdriver.promise.Deferred<string>(new webdriver.promise.ControlFlow());

    var promise: webdriver.promise.Promise<string> = deferred.promise;

    deferred.errback(new Error('Error'));
    deferred.errback('Error');
    deferred.fulfill('abc');
    deferred.reject(new Error('Error'));
    deferred.reject('Error');
    deferred.removeAll();
}

function TestPromiseClass() {
    var controlFlow: webdriver.promise.ControlFlow;
    var promise: webdriver.promise.Promise<string>;
    promise = new webdriver.promise.Promise<string>(function(
          resolve: (value: string)=>void,
          reject: ()=>void) { });
    promise = new webdriver.promise.Promise<string>(function(
          resolve: (value: webdriver.promise.Promise<string>)=>void,
          reject: ()=>void) { });
    promise = new webdriver.promise.Promise<string>(function(
          resolve: (value: string)=>void,
          reject: ()=>void) { }, controlFlow);

    promise.cancel('Abort');

    var isPending: boolean = promise.isPending();

    promise = promise.then();
    promise = promise.then(function( a: string ) { return 'cde'; });
    promise = promise.then(function( a: string ) { return 'cde'; }, function( e: any) {});
    promise = promise.then(function( a: string ) { return 'cde'; }, function (e: any) { return 123; });

    promise = promise.thenCatch(function (error: any) { });

    promise.thenFinally(function () { });
}

function TestThenableClass() {
<<<<<<< HEAD
    var thenable: webdriver.promise.Promise<string> = new webdriver.promise.Promise<string>();
=======
    var thenable: webdriver.promise.Promise<string> = new webdriver.promise.Promise<string>((resolve, reject) => {
        resolve("a");
    });
>>>>>>> 8841dfc7

    thenable.cancel('Abort');

    var isPending: boolean = thenable.isPending();

    thenable = thenable.then(function (a: string) { return 'cde'; });
    thenable = thenable.then(function (a: string) { return 'cde'; }, function (e: any) { });
    thenable = thenable.then(function (a: string) { return 'cde'; }, function (e: any) { return 123; });

    thenable = thenable.thenCatch(function (error: any) { });

    thenable.thenFinally(function () { });
}

function TestErrorCode() {
    var errorCode: number;

    errorCode = new webdriver.error.ElementNotSelectableError().code();
    errorCode = new webdriver.error.ElementNotVisibleError().code();
    errorCode = new webdriver.error.InvalidArgumentError().code();
    errorCode = new webdriver.error.InvalidCookieDomainError().code();
    errorCode = new webdriver.error.InvalidElementCoordinatesError().code();
    errorCode = new webdriver.error.InvalidElementStateError().code();
    errorCode = new webdriver.error.InvalidSelectorError().code();
    errorCode = new webdriver.error.NoSuchSessionError().code();
    errorCode = new webdriver.error.JavascriptError().code();
    errorCode = new webdriver.error.MoveTargetOutOfBoundsError().code();
    errorCode = new webdriver.error.NoSuchAlertError().code();
    errorCode = new webdriver.error.NoSuchElementError().code();
    errorCode = new webdriver.error.NoSuchFrameError().code();
    errorCode = new webdriver.error.NoSuchWindowError().code();
    errorCode = new webdriver.error.ScriptTimeoutError().code();
    errorCode = new webdriver.error.SessionNotCreatedError().code();
    errorCode = new webdriver.error.StaleElementReferenceError().code();
    errorCode = new webdriver.error.TimeoutError().code();
    errorCode = new webdriver.error.UnableToSetCookieError().code();
    errorCode = new webdriver.error.UnableToCaptureScreenError().code();
    errorCode = new webdriver.error.UnexpectedAlertOpenError().code();
    errorCode = new webdriver.error.UnknownCommandError().code();
    errorCode = new webdriver.error.UnknownMethodError().code();
    errorCode = new webdriver.error.UnsupportedOperationError().code();
<<<<<<< HEAD
=======
}
async function TestAsyncAwaitable() {
    var thenable: webdriver.promise.Promise<string> = new webdriver.promise.Promise<string>((resolve, reject) => resolve('foo'));
    var str: string = await thenable;
>>>>>>> 8841dfc7
}

function TestTestingModule() {
    testing.before(function () {
    });

    testing.beforeEach(function () {
    });

    testing.describe("My test suite", function () {
        testing.it("My test", function () {
        });

        testing.iit("My exclusive test.", function () {
        });

    });

    testing.xdescribe("My disabled suite", function () {
        testing.xit("My disabled test.", function () {
        });
    });

    testing.after(function () {
    });

    testing.afterEach(function () {
    });
}<|MERGE_RESOLUTION|>--- conflicted
+++ resolved
@@ -457,7 +457,7 @@
 }
 
 function TestKey() {
-    var key: webdriver.Key;
+    var key: string;
 
     key = webdriver.Key.ADD;
     key = webdriver.Key.ALT;
@@ -849,10 +849,10 @@
     level = webdriver.logging.Level.SEVERE;
     level = webdriver.logging.Level.WARNING;
 
-    var name: string = level.name();
-    var value: number = level.value();
-
-    var type: webdriver.logging.Type;
+    var name: string = level.name;
+    var value: number = level.value;
+
+    var type: string;
     type = webdriver.logging.Type.BROWSER;
     type = webdriver.logging.Type.CLIENT;
     type = webdriver.logging.Type.DRIVER;
@@ -1071,13 +1071,9 @@
 }
 
 function TestThenableClass() {
-<<<<<<< HEAD
-    var thenable: webdriver.promise.Promise<string> = new webdriver.promise.Promise<string>();
-=======
     var thenable: webdriver.promise.Promise<string> = new webdriver.promise.Promise<string>((resolve, reject) => {
         resolve("a");
     });
->>>>>>> 8841dfc7
 
     thenable.cancel('Abort');
 
@@ -1119,13 +1115,10 @@
     errorCode = new webdriver.error.UnknownCommandError().code();
     errorCode = new webdriver.error.UnknownMethodError().code();
     errorCode = new webdriver.error.UnsupportedOperationError().code();
-<<<<<<< HEAD
-=======
 }
 async function TestAsyncAwaitable() {
     var thenable: webdriver.promise.Promise<string> = new webdriver.promise.Promise<string>((resolve, reject) => resolve('foo'));
     var str: string = await thenable;
->>>>>>> 8841dfc7
 }
 
 function TestTestingModule() {

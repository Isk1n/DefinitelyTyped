--- conflicted
+++ resolved
@@ -1059,11 +1059,8 @@
   });
 
 /* pluggable promise */
-<<<<<<< HEAD
-=======
 (<any>mongoose).Promise = Promise;
 require('mongoose').Promise = Promise;
->>>>>>> 0c5c7a2d
 mongoose.Promise.race;
 mongoose.Promise.all;
 

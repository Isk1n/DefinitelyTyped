--- conflicted
+++ resolved
@@ -1,9 +1,6 @@
-<<<<<<< HEAD
+/// <reference types="node" />
 
-=======
-/// <reference path="md5.d.ts" />
-/// <reference path="../node/node.d.ts" />
-import fs =require("fs");
+import fs = require("fs");
 import md5 = require("md5");
 /**
  * API
@@ -30,8 +27,7 @@
  * **************************************************
  */
 console.log(md5('message')); // should print 78e731027d8fd50ed642340b7c9a63b3
->>>>>>> b9989e60
 
 fs.readFile('md5.d.ts', function(err: Error, buf: Buffer) {
-  console.log(md5(buf));
+	console.log(md5(buf));
 });
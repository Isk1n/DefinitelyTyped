--- conflicted
+++ resolved
@@ -34,16 +34,11 @@
     },
     "definition-header": {
       "version": "0.3.1",
-<<<<<<< HEAD
-      "from": "definition-header@0.3.1",
-      "resolved": "https://registry.npmjs.org/definition-header/-/definition-header-0.3.1.tgz"
-=======
       "from": "definition-header@>=0.3.1 <0.4.0"
     },
     "definition-tester": {
       "version": "2.0.0-alpha",
       "from": "definition-tester@>= 2.0.0-alpha"
->>>>>>> 677ebd4e
     },
     "findup-sync": {
       "version": "0.3.0",

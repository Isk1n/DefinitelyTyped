--- conflicted
+++ resolved
@@ -1,8 +1,4 @@
-<<<<<<< HEAD
 // Type definitions for react-native 0.49
-=======
-// Type definitions for react-native 0.48
->>>>>>> 85fce904
 // Project: https://github.com/facebook/react-native
 // Definitions by: Eloy Durán <https://github.com/alloy>
 //                 HuHuanming <https://github.com/huhuanming>

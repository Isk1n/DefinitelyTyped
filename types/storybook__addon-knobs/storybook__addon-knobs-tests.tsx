--- conflicted
+++ resolved
@@ -46,18 +46,16 @@
   const genericObject: string = object<string>('Some generic object', 'value');
 
   type X = 'a' | 'b';
-<<<<<<< HEAD
+
   const genericSelect: X = select<X>('Some generic select', { a: 'type a', b: 'type b'}, 'b');
 
   const enumSelectOptions: { [s: number]: string } = {};
   enumSelectOptions[SomeEnum.Type1] = "Type 1";
   enumSelectOptions[SomeEnum.Type2] = "Type 2";
   const genericSelect2: SomeEnum = select<SomeEnum>('Some generic select', enumSelectOptions, SomeEnum.Type1);
-
-=======
-  const genericSelect: X = select<X>('Some generic select', { a: 'a', b: 'b'}, 'b');
+  
   const genericArray: string[] = array<string>('Some generic array', ['red', 'green', 'blue']);
->>>>>>> d531e344
+  
   const genericKnob: X = knob<X>('Some generic knob', { value: 'a', type: 'text' });
 
   const style = {

// Type definitions for validator.js v6.2
// Project: https://github.com/chriso/validator.js
// Definitions by: tgfjt <https://github.com/tgfjt>, Ilya Mochalov <https://github.com/chrootsu>, Ayman Nedjmeddine <https://github.com/IOAyman>, Louy Alakkad <https://github.com/louy>, Kacper Polak <https://github.com/kacepe>
// Definitions: https://github.com/DefinitelyTyped/DefinitelyTyped

declare namespace ValidatorJS {
  type AlphaLocale = "ar" | "ar-AE" | "ar-BH" | "ar-DZ" | "ar-EG" | "ar-IQ" | "ar-JO" | "ar-KW" | "ar-LB" | "ar-LY" | "ar-MA" | "ar-QA" | "ar-QM" | "ar-SA" | "ar-SD" | "ar-SY" | "ar-TN" | "ar-YE" | "cs-CZ" | "de-DE" | "en-AU" | "en-GB" | "en-HK" | "en-IN" | "en-NZ" | "en-US" | "en-ZA" | "en-ZM" | "es-ES" | "fr-FR" | "hu-HU" | "nl-NL" | "pl-PL" | "pt-BR" | "pt-PT" | "ru-RU" | "sr-RS" | "sr-RS@latin" | "tr-TR";
  type AlphanumericLocale = "ar" | "ar-AE" | "ar-BH" | "ar-DZ" | "ar-EG" | "ar-IQ" | "ar-JO" | "ar-KW" | "ar-LB" | "ar-LY" | "ar-MA" | "ar-QA" | "ar-QM" | "ar-SA" | "ar-SD" | "ar-SY" | "ar-TN" | "ar-YE" | "cs-CZ" | "de-DE" | "en-AU" | "en-GB" | "en-HK" | "en-IN" | "en-NZ" | "en-US" | "en-ZA" | "en-ZM" | "es-ES" | "fr-FR" | "fr-BE" | "hu-HU" | "nl-BE" | "nl-NL" | "pl-PL" | "pt-BR" | "pt-PT" | "ru-RU" | "sr-RS" | "sr-RS@latin" | "tr-TR";
<<<<<<< HEAD
  type MobilePhoneLocale = "ar-DZ" | "ar-SA" | "ar-SY" | "cs-CZ" | "de-DE" | "da-DK" | "el-GR" | "en-AU" | "en-GB" | "en-HK" | "en-IN" | "en-NZ" | "en-US" | "en-CA" | "en-ZA" | "en-ZM" | "es-ES" | "fi-FI" | "fr-FR" | "hu-HU" | "it-IT" | "ja-JP" | "ko-KR" | "ms-MY" | "nb-NO" | "nn-NO" | "pl-PL" | "pt-PT" | "ru-RU" | "sr-RS" | "tr-TR" | "vi-VN" | "zh-CN" | "zh-TW"
=======
  type MobilePhoneLocale = "ar-DZ" | "ar-SA" | "ar-SY" | "cs-CZ" | "de-DE" | "da-DK" | "el-GR" | "en-AU" | "en-GB" | "en-HK" | "en-IN" | "en-NZ" | "en-US" | "en-CA" | "en-ZA" | "en-ZM" | "es-ES" | "fi-FI" | "fr-FR" | "hu-HU" | "it-IT" | "ja-JP" | "ms-MY" | "nb-NO" | "nn-NO" | "pl-PL" | "pt-PT" | "ru-RU" | "sr-RS" | "tr-TR" | "vi-VN" | "zh-CN" | "zh-TW" | "any";
>>>>>>> 0df7e8bc

  interface ValidatorStatic {

    // **************
    // * Validators *
    // **************

    // check if the string contains the seed.
    contains(str: string, elem: any): boolean;

    // check if the string matches the comparison.
    equals(str: string, comparison: string): boolean;

    // check if the string is a date that's after the specified date (defaults to now).
    isAfter(str: string, date?: string): boolean;

    // check if the string contains only letters (a-zA-Z). Locale is one of ['ar', 'ar-AE', 'ar-BH', 'ar-DZ', 'ar-EG',
    // 'ar-IQ', 'ar-JO', 'ar-KW', 'ar-LB', 'ar-LY', 'ar-MA', 'ar-QA', 'ar-QM', 'ar-SA', 'ar-SD', 'ar-SY', 'ar-TN', 'ar-YE',
    // 'cs-CZ', 'de-DE', 'en-AU', 'en-GB', 'en-HK', 'en-IN', 'en-NZ', 'en-US', 'en-ZA', 'en-ZM', 'es-ES', 'fr-FR', 'hu-HU',
    // 'nl-NL', 'pl-PL', 'pt-BR', 'pt-PT', 'ru-RU', 'sr-RS', 'sr-RS@latin', 'tr-TR']) and defaults to en-US
    isAlpha(str: string, locale?: AlphaLocale): boolean;

    // check if the string contains only letters and numbers. Locale is one of ['ar', 'ar-AE', 'ar-BH', 'ar-DZ', 'ar-EG',
    // 'ar-IQ', 'ar-JO', 'ar-KW', 'ar-LB', 'ar-LY', 'ar-MA', 'ar-QA', 'ar-QM', 'ar-SA', 'ar-SD', 'ar-SY', 'ar-TN', 'ar-YE',
    // 'cs-CZ', 'de-DE', 'en-AU', 'en-GB', 'en-HK', 'en-IN', 'en-NZ', 'en-US', 'en-ZA', 'en-ZM', 'es-ES', 'fr-FR', 'hu-HU',
    // 'nl-NL', 'pl-PL', 'pt-BR', 'pt-PT', 'ru-RU', 'sr-RS', 'sr-RS@latin', 'tr-TR']) and defaults to en-US
    isAlphanumeric(str: string, locale?: AlphanumericLocale): boolean;

    // check if the string contains ASCII chars only.
    isAscii(str: string): boolean;

    // check if a string is base64 encoded.
    isBase64(str: string): boolean;

    // check if the string is a date that's before the specified date.
    isBefore(str: string, date?: string): boolean;

    // check if a string is a boolean.
    isBoolean(str: string): boolean;

    // check if the string's length (in bytes) falls in a range.
    isByteLength(str: string, options: IsByteLengthOptions): boolean;
    isByteLength(str: string, min: number, max?: number): boolean;

    // check if the string is a credit card.
    isCreditCard(str: string): boolean;

    // check if the string is a valid currency amount.
    isCurrency(str: string, options?: IsCurrencyOptions): boolean;

    // check if the string is a data uri format (https://developer.mozilla.org/en-US/docs/Web/HTTP/data_URIs)
    isDataURI(str: string): boolean;

    // check if the string is a date.
    isDate(str: string): boolean;

    // check if the string represents a decimal number, such as 0.1, .3, 1.1, 1.00003, 4.0, etc.
    isDecimal(str: string): boolean;

    // check if the string is a number that's divisible by another.
    isDivisibleBy(str: string, number: number): boolean;

    // check if the string is an email.
    isEmail(str: string, options?: IsEmailOptions): boolean;

    // check if the string has a length of zero.
    isEmpty(str: string): boolean;

    // check if the string is a fully qualified domain name (e.g. domain.com).
    isFQDN(str: string, options?: IsFQDNOptions): boolean;

    // check if the string is a float.
    isFloat(str: string, options?: IsFloatOptions): boolean;

    // check if the string contains any full-width chars.
    isFullWidth(str: string): boolean;

    // check if the string contains any half-width chars.
    isHalfWidth(str: string): boolean;

    // check if the string is a hexadecimal color.
    isHexColor(str: string): boolean;

    // check if the string is a hexadecimal number.
    isHexadecimal(str: string): boolean;

    // check if the string is an IP (version 4 or 6).
    isIP(str: string, version?: number): boolean;

    // check if the string is an ISBN (version 10 or 13).
    isISBN(str: string, version?: number): boolean;

    // check if the string is an ISIN (https://en.wikipedia.org/wiki/International_Securities_Identification_Number)
    // (stock/security identifier).
    isISIN(str: string): boolean;

    // check if the string is a valid ISO 8601 (https://en.wikipedia.org/wiki/ISO_8601) date.
    isISO8601(str: string): boolean;

    // check if the string is in a array of allowed values.
    isIn(str: string, values: any[]): boolean;

    // check if the string is an integer.
    isInt(str: string, options?: IsIntOptions): boolean;

    // check if the string is valid JSON (note: uses JSON.parse).
    isJSON(str: string): boolean;

    // check if the string's length falls in a range.
    // Note: this function takes into account surrogate pairs.
    isLength(str: string, options: IsLengthOptions): boolean;
    isLength(str: string, min: number, max?: number): boolean;

    // check if the string is lowercase.
    isLowercase(str: string): boolean;

    // check if the string is a MAC address.
    isMACAddress(str: string): boolean;

    // check if the string is a MD5 hash.
    isMD5(str: string): boolean;

    // check if the string is a mobile phone number, (locale is one of
    // ['ar-DZ', 'ar-SA', 'ar-SY', 'cs-CZ', 'de-DE', 'da-DK', 'el-GR', 'en-AU', 'en-GB', 'en-HK',
    // 'en-IN', 'en-NZ', 'en-US', 'en-CA', 'en-ZA', 'en-ZM', 'es-ES', 'fi-FI', 'fr-FR', 'hu-HU',
    // 'it-IT', 'ja-JP', 'ko-KR', 'ms-MY', 'nb-NO', 'nn-NO', 'pl-PL', 'pt-PT', 'ru-RU', 'sr-RS', 'tr-TR',
    // 'vi-VN', 'zh-CN', 'zh-TW']).
    isMobilePhone(str: string, locale: MobilePhoneLocale): boolean;

    // check if the string is a valid hex-encoded representation of a MongoDB ObjectId
    // (http://docs.mongodb.org/manual/reference/object-id/).
    isMongoId(str: string): boolean;

    // check if the string contains one or more multibyte chars.
    isMultibyte(str: string): boolean;

    // check if the string is null.
    isNull(str: string): boolean;

    // check if the string contains only numbers.
    isNumeric(str: string): boolean;

    // check if the string contains any surrogate pairs chars.
    isSurrogatePair(str: string): boolean;

    // check if the string is an URL.
    isURL(str: string, options?: IsURLOptions): boolean;

    // check if the string is a UUID. Must be one of ['3', '4', '5', 'all'], default is all.
    isUUID(str: string, version?: string | number): boolean;

    // check if the string is uppercase.
    isUppercase(str: string): boolean;

    // check if the string contains a mixture of full and half-width chars.
    isVariableWidth(str: string): boolean;

    // checks characters if they appear in the whitelist.
    isWhitelisted(str: string, chars: string | string[]): boolean;

    // check if string matches the pattern.
    matches(str: string, pattern: RegExp | string, modifiers?: string): boolean;

    // **************
    // * Sanitizers *
    // **************

    // remove characters that appear in the blacklist. The characters are used in a RegExp and so you will need
    // to escape some chars, e.g. blacklist(input, '\\[\\]').
    blacklist(input: string, chars: string): string;

    // replace <, >, &, ', " and / with HTML entities.
    escape(input: string): string;

    // replaces HTML encoded entities with <, >, &, ', " and /.
    unescape(input: string): string;

    // trim characters from the left-side of the input.
    ltrim(input: string, chars?: string): string;

    // canonicalize an email address.
    normalizeEmail(email: string, options?: NormalizeEmailOptions): string | false;

    // trim characters from the right-side of the input.
    rtrim(input: string, chars?: string): string;

    // remove characters with a numerical value < 32 and 127, mostly control characters. If keep_new_lines is true,
    // newline characters are preserved (\n and \r, hex 0xA and 0xD). Unicode-safe in JavaScript.
    stripLow(input: string, keep_new_lines?: boolean): string;

    // convert the input to a boolean. Everything except for '0', 'false' and '' returns true. In strict mode only '1'
    // and 'true' return true.
    toBoolean(input: string, strict?: boolean): boolean;

    // convert the input to a date, or null if the input is not a date.
    toDate(input: string): Date; // Date or null

    // convert the input to a float, or NaN if the input is not a float.
    toFloat(input: string): number; // number or NaN

    // convert the input to an integer, or NaN if the input is not an integer.
    toInt(input: string, radix?: number): number; // number or NaN

    // trim characters (whitespace by default) from both sides of the input.
    trim(input: string, chars?: string): string;

    // remove characters that do not appear in the whitelist. The characters are used in a RegExp and so you will
    // need to escape some chars, e.g. whitelist(input, '\\[\\]').
    whitelist(input: string, chars: string): string;

    toString(input: any | any[]): string;

    version: string;

    // **************
    // * Extensions *
    // **************

    // add your own validators.
    // Note: that the first argument will be automatically coerced to a string.
    extend<T extends Function>(name: string, fn: T): void;
  }

  // options for IsByteLength
  interface IsByteLengthOptions {
    min?: number;
    max?: number;
  }

  // options for IsCurrency
  interface IsCurrencyOptions {
    symbol?: string;
    require_symbol?: boolean;
    allow_space_after_symbol?: boolean;
    symbol_after_digits?: boolean;
    allow_negatives?: boolean;
    parens_for_negatives?: boolean;
    negative_sign_before_digits?: boolean;
    negative_sign_after_digits?: boolean;
    allow_negative_sign_placeholder?: boolean;
    thousands_separator?: string;
    decimal_separator?: string;
    allow_space_after_digits?: boolean;
  }

  // options for isEmail
  interface IsEmailOptions {
    allow_display_name?: boolean;
    allow_utf8_local_part?: boolean;
    require_tld?: boolean;
  }

  // options for isFQDN
  interface IsFQDNOptions {
    require_tld?: boolean;
    allow_underscores?: boolean;
    allow_trailing_dot?: boolean;
  }

  // options for IsFloat
  interface IsFloatOptions {
    min?: number;
    max?: number;
  }

  // options for IsInt
  interface IsIntOptions {
    min?: number;
    max?: number;
    allow_leading_zeroes?: boolean;
    lt?: number;
    gt?: number;
  }

  // options for IsLength
  interface IsLengthOptions {
    min?: number;
    max?: number;
  }

  // options for isURL
  interface IsURLOptions {
    protocols?: string[];
    require_tld?: boolean;
    require_protocol?: boolean;
    require_host: boolean;
    require_valid_protocol?: boolean;
    allow_underscores?: boolean;
    host_whitelist?: (string | RegExp)[];
    host_blacklist?: (string | RegExp)[];
    allow_trailing_dot?: boolean;
    allow_protocol_relative_urls?: boolean;
  }

  // options for normalizeEmail
  interface NormalizeEmailOptions {
    lowercase?: boolean;
    remove_dots?: boolean;
    remove_extension?: boolean;
  }
}

/**
 * MODULES
 */
declare var validator: ValidatorJS.ValidatorStatic;

declare module "validator" {
  export = validator;
}

declare module "validator/lib/blacklist" {
  const blacklist: typeof validator.blacklist;
  export = blacklist;
}

declare module "validator/lib/contains" {
  const contains: typeof validator.contains;
  export = contains;
}

declare module "validator/lib/equals" {
  const equals: typeof validator.equals;
  export = equals;
}

declare module "validator/lib/escape" {
  const escape: typeof validator.escape;
  export = escape;
}

declare module "validator/lib/isAfter" {
  const isAfter: typeof validator.isAfter;
  export = isAfter;
}

declare module "validator/lib/isAlpha" {
  const isAlpha: typeof validator.isAlpha;
  export = isAlpha;
}

declare module "validator/lib/isAlphanumeric" {
  const isAlphanumeric: typeof validator.isAlphanumeric;
  export = isAlphanumeric;
}

declare module "validator/lib/isAscii" {
  const isAscii: typeof validator.isAscii;
  export = isAscii;
}

declare module "validator/lib/isBase64" {
  const isBase64: typeof validator.isBase64;
  export = isBase64;
}

declare module "validator/lib/isBefore" {
  const isBefore: typeof validator.isBefore;
  export = isBefore;
}

declare module "validator/lib/isBoolean" {
  const isBoolean: typeof validator.isBoolean;
  export = isBoolean;
}

declare module "validator/lib/isByteLength" {
  const isByteLength: typeof validator.isByteLength;
  export = isByteLength;
}

declare module "validator/lib/isCreditCard" {
  const isCreditCard: typeof validator.isCreditCard;
  export = isCreditCard;
}

declare module "validator/lib/isCurrency" {
  const isCurrency: typeof validator.isCurrency;
  export = isCurrency;
}

declare module "validator/lib/isDataURI" {
  const isDataURI: typeof validator.isDataURI;
  export = isDataURI;
}

declare module "validator/lib/isDate" {
  const isDate: typeof validator.isDate;
  export = isDate;
}

declare module "validator/lib/isDecimal" {
  const isDecimal: typeof validator.isDecimal;
  export = isDecimal;
}

declare module "validator/lib/isDivisibleBy" {
  const isDivisibleBy: typeof validator.isDivisibleBy;
  export = isDivisibleBy;
}

declare module "validator/lib/isEmail" {
  const isEmail: typeof validator.isEmail;
  export = isEmail;
}

declare module "validator/lib/isEmpty" {
  const isEmpty: typeof validator.isEmpty;
  export = isEmpty;
}

declare module "validator/lib/isFQDN" {
  const isFQDN: typeof validator.isFQDN;
  export = isFQDN;
}

declare module "validator/lib/isFloat" {
  const isFloat: typeof validator.isFloat;
  export = isFloat;
}

declare module "validator/lib/isFullWidth" {
  const isFullWidth: typeof validator.isFullWidth;
  export = isFullWidth;
}

declare module "validator/lib/isHalfWidth" {
  const isHalfWidth: typeof validator.isHalfWidth;
  export = isHalfWidth;
}

declare module "validator/lib/isHexColor" {
  const isHexColor: typeof validator.isHexColor;
  export = isHexColor;
}

declare module "validator/lib/isHexadecimal" {
  const isHexadecimal: typeof validator.isHexadecimal;
  export = isHexadecimal;
}

declare module "validator/lib/isIP" {
  const isIP: typeof validator.isIP;
  export = isIP;
}

declare module "validator/lib/isISBN" {
  const isISBN: typeof validator.isISBN;
  export = isISBN;
}

declare module "validator/lib/isISIN" {
  const isISIN: typeof validator.isISIN;
  export = isISIN;
}

declare module "validator/lib/isISO8601" {
  const isISO8601: typeof validator.isISO8601;
  export = isISO8601;
}

declare module "validator/lib/isIn" {
  const isIn: typeof validator.isIn;
  export = isIn;
}

declare module "validator/lib/isInt" {
  const isInt: typeof validator.isInt;
  export = isInt;
}

declare module "validator/lib/isJSON" {
  const isJSON: typeof validator.isJSON;
  export = isJSON;
}

declare module "validator/lib/isLength" {
  const isLength: typeof validator.isLength;
  export = isLength;
}

declare module "validator/lib/isLowercase" {
  const isLowercase: typeof validator.isLowercase;
  export = isLowercase;
}

declare module "validator/lib/isMACAddress" {
  const isMACAddress: typeof validator.isMACAddress;
  export = isMACAddress;
}

declare module "validator/lib/isMD5" {
  const isMD5: typeof validator.isMD5;
  export = isMD5;
}

declare module "validator/lib/isMobilePhone" {
  const isMobilePhone: typeof validator.isMobilePhone;
  export = isMobilePhone;
}

declare module "validator/lib/isMongoId" {
  const isMongoId: typeof validator.isMongoId;
  export = isMongoId;
}

declare module "validator/lib/isMultibyte" {
  const isMultibyte: typeof validator.isMultibyte;
  export = isMultibyte;
}

declare module "validator/lib/isNull" {
  const isNull: typeof validator.isNull;
  export = isNull;
}

declare module "validator/lib/isNumeric" {
  const isNumeric: typeof validator.isNumeric;
  export = isNumeric;
}

declare module "validator/lib/isSurrogatePair" {
  const isSurrogatePair: typeof validator.isSurrogatePair;
  export = isSurrogatePair;
}

declare module "validator/lib/isURL" {
  const isURL: typeof validator.isURL;
  export = isURL;
}

declare module "validator/lib/isUUID" {
  const isUUID: typeof validator.isUUID;
  export = isUUID;
}

declare module "validator/lib/isUppercase" {
  const isUppercase: typeof validator.isUppercase;
  export = isUppercase;
}

declare module "validator/lib/isVariableWidth" {
  const isVariableWidth: typeof validator.isVariableWidth;
  export = isVariableWidth;
}

declare module "validator/lib/isWhitelisted" {
  const isWhitelisted: typeof validator.isWhitelisted;
  export = isWhitelisted;
}

declare module "validator/lib/ltrim" {
  const ltrim: typeof validator.ltrim;
  export = ltrim;
}

declare module "validator/lib/matches" {
  const matches: typeof validator.matches;
  export = matches;
}

declare module "validator/lib/normalizeEmail" {
  const normalizeEmail: typeof validator.normalizeEmail;
  export = normalizeEmail;
}

declare module "validator/lib/rtrim" {
  const rtrim: typeof validator.rtrim;
  export = rtrim;
}

declare module "validator/lib/stripLow" {
  const stripLow: typeof validator.stripLow;
  export = stripLow;
}

declare module "validator/lib/toBoolean" {
  const toBoolean: typeof validator.toBoolean;
  export = toBoolean;
}

declare module "validator/lib/toDate" {
  const toDate: typeof validator.toDate;
  export = toDate;
}

declare module "validator/lib/toFloat" {
  const toFloat: typeof validator.toFloat;
  export = toFloat;
}

declare module "validator/lib/toInt" {
  const toInt: typeof validator.toInt;
  export = toInt;
}

declare module "validator/lib/trim" {
  const trim: typeof validator.trim;
  export = trim;
}

declare module "validator/lib/unescape" {
  const unescape: typeof validator.unescape;
  export = unescape;
}

declare module "validator/lib/whitelist" {
  const whitelist: typeof validator.whitelist;
  export = whitelist;
}

// deprecated interfaces for backward compatibility, please use ValidatorJS.* instead the ones
interface IValidatorStatic extends ValidatorJS.ValidatorStatic { }
interface IURLoptions extends ValidatorJS.IsURLOptions { }
interface IFQDNoptions extends ValidatorJS.IsFQDNOptions { }
interface IEmailoptions extends ValidatorJS.NormalizeEmailOptions { }<|MERGE_RESOLUTION|>--- conflicted
+++ resolved
@@ -6,11 +6,7 @@
 declare namespace ValidatorJS {
   type AlphaLocale = "ar" | "ar-AE" | "ar-BH" | "ar-DZ" | "ar-EG" | "ar-IQ" | "ar-JO" | "ar-KW" | "ar-LB" | "ar-LY" | "ar-MA" | "ar-QA" | "ar-QM" | "ar-SA" | "ar-SD" | "ar-SY" | "ar-TN" | "ar-YE" | "cs-CZ" | "de-DE" | "en-AU" | "en-GB" | "en-HK" | "en-IN" | "en-NZ" | "en-US" | "en-ZA" | "en-ZM" | "es-ES" | "fr-FR" | "hu-HU" | "nl-NL" | "pl-PL" | "pt-BR" | "pt-PT" | "ru-RU" | "sr-RS" | "sr-RS@latin" | "tr-TR";
   type AlphanumericLocale = "ar" | "ar-AE" | "ar-BH" | "ar-DZ" | "ar-EG" | "ar-IQ" | "ar-JO" | "ar-KW" | "ar-LB" | "ar-LY" | "ar-MA" | "ar-QA" | "ar-QM" | "ar-SA" | "ar-SD" | "ar-SY" | "ar-TN" | "ar-YE" | "cs-CZ" | "de-DE" | "en-AU" | "en-GB" | "en-HK" | "en-IN" | "en-NZ" | "en-US" | "en-ZA" | "en-ZM" | "es-ES" | "fr-FR" | "fr-BE" | "hu-HU" | "nl-BE" | "nl-NL" | "pl-PL" | "pt-BR" | "pt-PT" | "ru-RU" | "sr-RS" | "sr-RS@latin" | "tr-TR";
-<<<<<<< HEAD
-  type MobilePhoneLocale = "ar-DZ" | "ar-SA" | "ar-SY" | "cs-CZ" | "de-DE" | "da-DK" | "el-GR" | "en-AU" | "en-GB" | "en-HK" | "en-IN" | "en-NZ" | "en-US" | "en-CA" | "en-ZA" | "en-ZM" | "es-ES" | "fi-FI" | "fr-FR" | "hu-HU" | "it-IT" | "ja-JP" | "ko-KR" | "ms-MY" | "nb-NO" | "nn-NO" | "pl-PL" | "pt-PT" | "ru-RU" | "sr-RS" | "tr-TR" | "vi-VN" | "zh-CN" | "zh-TW"
-=======
   type MobilePhoneLocale = "ar-DZ" | "ar-SA" | "ar-SY" | "cs-CZ" | "de-DE" | "da-DK" | "el-GR" | "en-AU" | "en-GB" | "en-HK" | "en-IN" | "en-NZ" | "en-US" | "en-CA" | "en-ZA" | "en-ZM" | "es-ES" | "fi-FI" | "fr-FR" | "hu-HU" | "it-IT" | "ja-JP" | "ms-MY" | "nb-NO" | "nn-NO" | "pl-PL" | "pt-PT" | "ru-RU" | "sr-RS" | "tr-TR" | "vi-VN" | "zh-CN" | "zh-TW" | "any";
->>>>>>> 0df7e8bc
 
   interface ValidatorStatic {
 
@@ -136,7 +132,7 @@
     // check if the string is a mobile phone number, (locale is one of
     // ['ar-DZ', 'ar-SA', 'ar-SY', 'cs-CZ', 'de-DE', 'da-DK', 'el-GR', 'en-AU', 'en-GB', 'en-HK',
     // 'en-IN', 'en-NZ', 'en-US', 'en-CA', 'en-ZA', 'en-ZM', 'es-ES', 'fi-FI', 'fr-FR', 'hu-HU',
-    // 'it-IT', 'ja-JP', 'ko-KR', 'ms-MY', 'nb-NO', 'nn-NO', 'pl-PL', 'pt-PT', 'ru-RU', 'sr-RS', 'tr-TR',
+    // 'it-IT', 'ja-JP', 'ms-MY', 'nb-NO', 'nn-NO', 'pl-PL', 'pt-PT', 'ru-RU', 'sr-RS', 'tr-TR',
     // 'vi-VN', 'zh-CN', 'zh-TW']).
     isMobilePhone(str: string, locale: MobilePhoneLocale): boolean;
 

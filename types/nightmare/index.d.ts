// Type definitions for Nightmare 1.6.6
// Project: https://github.com/segmentio/nightmare
// Definitions by: horiuchi <https://github.com/horiuchi>
//                 Sam Yang <https://github.com/samyang-au>
// Definitions: https://github.com/DefinitelyTyped/DefinitelyTyped
// TypeScript Version: 2.3

/// <reference types="node" />

declare class Nightmare {
    constructor(options?: Nightmare.IConstructorOptions);

    // Interact
    userAgent(agent: string): Nightmare;
    end(): Nightmare;
    then<T, R>(fn: (value: T) => R): Promise<R>;
    halt(error: string, cb: () => void): Nightmare;
    goto(url: string): Nightmare;
    goto(url: string, headers: Object): Nightmare;
    back(): Nightmare;
    forward(): Nightmare;
    refresh(): Nightmare;
    click(selector: string): Nightmare;
    mousedown(selector: string): Nightmare;
    mouseup(selector: string): Nightmare;
    mouseover(selector: string): Nightmare;
    type(selector: string, text: string): Nightmare;
    insert(selector: string, text: string): Nightmare;
    check(seletor: string): Nightmare;
    uncheck(seletor: string): Nightmare;
    select(seletor: string, option: string): Nightmare;
    upload(selector: string, path: string): Nightmare;
    download(path:string): Nightmare;
    download(action: Nightmare.IDownloadActions): Nightmare;  
    scrollTo(top: number, left: number): Nightmare;
    viewport(width: number, height: number): Nightmare;
    inject(type: string, file: string): Nightmare;
    evaluate<T1, T2, T3, R>(fn: (arg1: T1, arg2: T2, arg3: T3) => R, cb: (result: R) => void, arg1: T1, arg2: T2, arg3: T3): Nightmare;
    evaluate<T1, T2, R>(fn: (arg1: T1, arg2: T2) => R, cb: (result: R) => void, arg1: T1, arg2: T2): Nightmare;
    evaluate<T, R>(fn: (arg: T) => R, cb: (result: R) => void, arg: T): Nightmare;
    evaluate<T>(fn: (arg: T) => void, cb: () => void, arg: T): Nightmare;
    evaluate<R>(fn: () => R, cb: (result: R) => void): Nightmare;
    evaluate(fn: () => void): Nightmare;
    wait(): Nightmare;
    wait(ms: number): Nightmare;
    wait(selector: string): Nightmare;
    wait(fn: () => any, value: any, delay?: number): Nightmare;
    header(header: string, value: string): Nightmare;
    use(plugin: (nightmare: Nightmare) => void): Nightmare;
    run(cb?: (err: any, nightmare: Nightmare) => void): Nightmare;

    // Extract
    exists(selector: string, cb: (result: boolean) => void): Nightmare;
    visible(selector: string, cb: (result: boolean) => void): Nightmare;
    on(event: string, cb: () => void): Nightmare;
    on(event: 'initialized', cb: () => void): Nightmare;
    on(event: 'loadStarted', cb: () => void): Nightmare;
    on(event: 'loadFinished', cb: (status: string) => void): Nightmare;
    on(event: 'urlChanged', cb: (targetUrl: string) => void): Nightmare;
    on(event: 'navigationRequested', cb: (url: string, type: string, willNavigate: boolean, main: boolean) => void): Nightmare;
    on(event: 'resourceRequested', cb: (requestData: Nightmare.IRequest, networkRequest: Nightmare.INetwordRequest) => void): Nightmare;
    on(event: 'resourceReceived', cb: (response: Nightmare.IResponse) => void): Nightmare;
    on(event: 'resourceError', cb: (resourceError: Nightmare.IResourceError) => void): Nightmare;
    on(event: 'consoleMessage', cb: (msg: string, lineNumber: number, sourceId: number) => void): Nightmare;
    on(event: 'alert', cb: (msg: string) => void): Nightmare;
    on(event: 'confirm', cb: (msg: string) => void): Nightmare;
    on(event: 'prompt', cb: (msg: string, defaultValue?: string) => void): Nightmare;
    on(event: 'error', cb: (msg: string, trace?: Nightmare.IStackTrace[]) => void): Nightmare;
    on(event: 'timeout', cb: (msg: string) => void): Nightmare;
    once(event: string, cb: () => void): Nightmare;
    once(event: 'initialized', cb: () => void): Nightmare;
    once(event: 'loadStarted', cb: () => void): Nightmare;
    once(event: 'loadFinished', cb: (status: string) => void): Nightmare;
    once(event: 'urlChanged', cb: (targetUrl: string) => void): Nightmare;
    once(event: 'navigationRequested', cb: (url: string, type: string, willNavigate: boolean, main: boolean) => void): Nightmare;
    once(event: 'resourceRequested', cb: (requestData: Nightmare.IRequest, networkRequest: Nightmare.INetwordRequest) => void): Nightmare;
    once(event: 'resourceReceived', cb: (response: Nightmare.IResponse) => void): Nightmare;
    once(event: 'resourceError', cb: (resourceError: Nightmare.IResourceError) => void): Nightmare;
    once(event: 'consoleMessage', cb: (msg: string, lineNumber: number, sourceId: number) => void): Nightmare;
    once(event: 'alert', cb: (msg: string) => void): Nightmare;
    once(event: 'confirm', cb: (msg: string) => void): Nightmare;
    once(event: 'prompt', cb: (msg: string, defaultValue?: string) => void): Nightmare;
    once(event: 'error', cb: (msg: string, trace?: Nightmare.IStackTrace[]) => void): Nightmare;
    once(event: 'timeout', cb: (msg: string) => void): Nightmare;
    removeListener(event: string, cb: () => void): Nightmare;
    removeListener(event: 'initialized', cb: () => void): Nightmare;
    removeListener(event: 'loadStarted', cb: () => void): Nightmare;
    removeListener(event: 'loadFinished', cb: (status: string) => void): Nightmare;
    removeListener(event: 'urlChanged', cb: (targetUrl: string) => void): Nightmare;
    removeListener(event: 'navigationRequested', cb: (url: string, type: string, willNavigate: boolean, main: boolean) => void): Nightmare;
    removeListener(event: 'resourceRequested', cb: (requestData: Nightmare.IRequest, networkRequest: Nightmare.INetwordRequest) => void): Nightmare;
    removeListener(event: 'resourceReceived', cb: (response: Nightmare.IResponse) => void): Nightmare;
    removeListener(event: 'resourceError', cb: (resourceError: Nightmare.IResourceError) => void): Nightmare;
    removeListener(event: 'consoleMessage', cb: (msg: string, lineNumber: number, sourceId: number) => void): Nightmare;
    removeListener(event: 'alert', cb: (msg: string) => void): Nightmare;
    removeListener(event: 'confirm', cb: (msg: string) => void): Nightmare;
    removeListener(event: 'prompt', cb: (msg: string, defaultValue?: string) => void): Nightmare;
    removeListener(event: 'error', cb: (msg: string, trace?: Nightmare.IStackTrace[]) => void): Nightmare;
    removeListener(event: 'timeout', cb: (msg: string) => void): Nightmare;
    screenshot(done?: (err: any, buffer: Buffer) => void): Nightmare;
    screenshot(path: string, done?: (err: any) => void): Nightmare;
    screenshot(clip: { x: number, y: number, width: number, height: number }, done?: (err: any, buffer: Buffer) => void): Nightmare;
    screenshot(path: string, clip?: { x: number, y: number, width: number, height: number }, done?: (err: any) => void): Nightmare;
    html(path: string, saveType: string): Nightmare;
    html(path: string, saveType: 'HTMLOnly'): Nightmare;
    html(path: string, saveType: 'HTMLComplete'): Nightmare;
    html(path: string, saveType: 'MHTML'): Nightmare;
    pdf(path: string): Nightmare;
    pdf(path: string, options: Object): Nightmare;
    title(): string;
    title(cb: (title: string) => void): Nightmare;
    url(cb: (url: string) => void): Nightmare;
    url(): string;
    path(): string;

    readonly cookies: Nightmare.Cookies;

    // Settings
    authentication(user: string, password: string): Nightmare;
    useragent(useragent: string): Nightmare;
    viewport(width: number, height: number): Nightmare;
    zoom(zoomFactor: number): Nightmare;
    headers(headers: Object): Nightmare;
}

declare namespace Nightmare {
    export interface IConstructorOptions {
        timeout?: any;  // number | string;
        interval?: any; // number | string;
        port?: number;
        weak?: boolean;
        loadImages?: boolean;
        ignoreSslErrors?: boolean;
        sslProtocol?: string;
        webSecurity?: boolean;
        proxy?: string;
        proxyType?: string;
        proxyAuth?: string;
        cookiesFile?: string;
        phantomPath?: string;
        show?: boolean;
<<<<<<< HEAD
        paths?: {
            downloads?:string;
        };
        maxDownloadRequestWait?:number;
        ignoreDownloads?:boolean;
=======
        typeInterval?: number;
        x?: number;
        y?: number;
>>>>>>> c1534fd0
    }

    export interface IRequest {
        id: number;
        method: string;
        url: string;
        time: Date;
        headers: Object;
    }
    export interface INetwordRequest {
        abort(): void;
        changeUrl(url: string): void;
        setHeader(key: string, value: string): void;
    }
    export interface IResponse {
        id: number;
        url: string;
        time: Date;
        headers: Object;
        bodySize: number;
        contentType: string;
        redirectURL: string;
        stage: string;
        status: number;
        statusText: string;
    }
    export interface IResourceError {
        id: number;
        url: string;
        errorCode: number;
        errorString: string;
    }
    export interface IStackTrace {
        file: string;
        line: number;
        function?: string;
    }
    export enum IDownloadActions {
        cancel = "cancel",
        continue = "continue"
    }
    export class Cookies {
        get(): [Nightmare.ICookie];
        get(name: string): Nightmare.ICookie;
        get(query: Nightmare.ICookieQuery): [Nightmare.ICookie];
        set(name: string, value: string): Nightmare;
        set(cookie: Nightmare.ICookie): Nightmare;
        set(cookies: [Nightmare.ICookie]): Nightmare;
        clear(): Nightmare;
        clear(name: string): Nightmare;
        clearAll(): Nightmare;
    }
    export interface ICookieQuery {
        url?: string;
        name?: string;
        domain?: string;
        path?: string;
        secure?: boolean;
        session?: boolean;

    }
    export interface ICookie {
        name: string;
        value: string;
        url?: string
        domain?: string;
        hostOnly?: boolean;
        path?: string;
        secure?: boolean;
        httpOnly?: boolean;
        session?: boolean;
        expirationDate?: number;
    }
}

export = Nightmare;<|MERGE_RESOLUTION|>--- conflicted
+++ resolved
@@ -139,17 +139,14 @@
         cookiesFile?: string;
         phantomPath?: string;
         show?: boolean;
-<<<<<<< HEAD
         paths?: {
             downloads?:string;
         };
         maxDownloadRequestWait?:number;
         ignoreDownloads?:boolean;
-=======
         typeInterval?: number;
         x?: number;
         y?: number;
->>>>>>> c1534fd0
     }
 
     export interface IRequest {

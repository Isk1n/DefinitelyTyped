// tslint:disable:no-trailing-whitespace
// tslint:disable:prefer-method-signature
// tslint:disable:no-single-declare-module
// tslint:disable:only-arrow-functions
// tslint:disable:space-before-function-paren

<<<<<<< HEAD
let latlng: L.LatLng = new L.LatLng(0, 0);
let latlngbounds: L.LatLngBounds = new L.LatLngBounds(latlng, latlng);
let map: L.Map = new L.Map('map');
=======
import L = require('esri-leaflet');

const latlng: L.LatLng = new L.LatLng(0, 0);
const latlngbounds: L.LatLngBounds = new L.LatLngBounds(latlng, latlng);
const map: L.Map = new L.Map('map');
>>>>>>> 7ad5650b

let marker: L.Marker = new L.Marker(latlng);
let polygon: L.Polygon = new L.Polygon([latlng, latlng]);
let polyline: L.Polyline = new L.Polyline([latlng, latlng]);
let geojson: L.GeoJSON = new L.GeoJSON();

let basemapLayer: L.esri.BasemapLayer;
basemapLayer = L.esri.basemapLayer('Streets');
basemapLayer = L.esri.basemapLayer('Topographic');
basemapLayer = L.esri.basemapLayer('NationalGeographic');
basemapLayer = L.esri.basemapLayer('Oceans');
basemapLayer = L.esri.basemapLayer('Gray');
basemapLayer = L.esri.basemapLayer('DarkGray');
basemapLayer = L.esri.basemapLayer('Imagery');
basemapLayer = L.esri.basemapLayer('ShadedRelief');
basemapLayer = L.esri.basemapLayer('Terrain');
basemapLayer = L.esri.basemapLayer('USATopo');
basemapLayer = L.esri.basemapLayer('OceansLabels');
basemapLayer = L.esri.basemapLayer('GrayLabels');
basemapLayer = L.esri.basemapLayer('DarkGrayLabels');
basemapLayer = L.esri.basemapLayer('ImageryLabels');
basemapLayer = L.esri.basemapLayer('ImageryTransportation');
basemapLayer = L.esri.basemapLayer('ShadedReliefLabels');
basemapLayer = L.esri.basemapLayer('TerrainLabels');

// should be an error
// basemapLayer = L.esri.basemapLayer('Test');

basemapLayer = new L.esri.BasemapLayer('Streets');
basemapLayer = new L.esri.BasemapLayer('Topographic');
basemapLayer = new L.esri.BasemapLayer('NationalGeographic');
basemapLayer = new L.esri.BasemapLayer('Oceans');
basemapLayer = new L.esri.BasemapLayer('Gray');
basemapLayer = new L.esri.BasemapLayer('DarkGray');
basemapLayer = new L.esri.BasemapLayer('Imagery');
basemapLayer = new L.esri.BasemapLayer('ShadedRelief');
basemapLayer = new L.esri.BasemapLayer('Terrain');
basemapLayer = new L.esri.BasemapLayer('USATopo');
basemapLayer = new L.esri.BasemapLayer('OceansLabels');
basemapLayer = new L.esri.BasemapLayer('GrayLabels');
basemapLayer = new L.esri.BasemapLayer('DarkGrayLabels');
basemapLayer = new L.esri.BasemapLayer('ImageryLabels');
basemapLayer = new L.esri.BasemapLayer('ImageryTransportation');
basemapLayer = new L.esri.BasemapLayer('ShadedReliefLabels');
basemapLayer = new L.esri.BasemapLayer('TerrainLabels');

// should be an error
// basemapLayer = new L.esri.BasemapLayer('Test');

basemapLayer = L.esri.basemapLayer('Streets', { token: 'token' });
basemapLayer = new L.esri.BasemapLayer('Streets', { token: 'token' });

let tiledMapLayer: L.esri.TiledMapLayer;

let tiledMapLayerOptions: L.esri.TiledMapLayerOptions;
tiledMapLayerOptions = {
    url: 'https://services.arcgisonline.com/ArcGIS/rest/services/USA_Topo_Maps/MapServer',
};
tiledMapLayerOptions = {
    url: 'https://services.arcgisonline.com/ArcGIS/rest/services/USA_Topo_Maps/MapServer',
    maxZoom: 15,
    zoomOffsetAllowance: 0.5,
    proxy: '//localhost/proxy',
    useCors: true,
    token: 'token'
};

tiledMapLayer = L.esri.tiledMapLayer(tiledMapLayerOptions);
tiledMapLayer = L.esri.tiledMapLayer({
    url: 'https://services.arcgisonline.com/ArcGIS/rest/services/USA_Topo_Maps/MapServer',
});
tiledMapLayer = L.esri.tiledMapLayer({
    url: 'https://services.arcgisonline.com/ArcGIS/rest/services/USA_Topo_Maps/MapServer',
    maxZoom: 15,
    zoomOffsetAllowance: 0.5,
    proxy: '//localhost/proxy',
    useCors: true,
    token: 'token'
});

tiledMapLayer = new L.esri.TiledMapLayer(tiledMapLayerOptions);
tiledMapLayer = new L.esri.TiledMapLayer({
    url: 'https://services.arcgisonline.com/ArcGIS/rest/services/USA_Topo_Maps/MapServer',
});
tiledMapLayer = new L.esri.TiledMapLayer({
    url: 'https://services.arcgisonline.com/ArcGIS/rest/services/USA_Topo_Maps/MapServer',
    maxZoom: 15,
    zoomOffsetAllowance: 0.5,
    proxy: '//localhost/proxy',
    useCors: true,
    token: 'token'
});

tiledMapLayer.authenticate('secret');
tiledMapLayer.metadata((err, metadata) => { });

tiledMapLayer.identify()
    .at(latlng)
    .run(function (error, featureCollection) { });
tiledMapLayer.find()
    .layers('18')
    .text('Colorado')
    .run(function (error, featureCollection) { });
tiledMapLayer.query()
    .layer(0)
    .within(latlngbounds)
    .run(function (error, featureCollection, response) { });

let dynamicMapLayer: L.esri.DynamicMapLayer;
let dynamicMapLayerOptions: L.esri.DynamicMapLayerOptions;

dynamicMapLayerOptions = {
    url: 'https://sampleserver1.arcgisonline.com/ArcGIS/rest/services/Petroleum/KGS_OilGasFields_Kansas/MapServer',
};
dynamicMapLayerOptions = {
    url: 'https://sampleserver1.arcgisonline.com/ArcGIS/rest/services/Petroleum/KGS_OilGasFields_Kansas/MapServer',
    opacity: 0.5,
    format: 'jpg',
    transparent: false,
    f: 'html',
    attribution: 'MIT',
    layers: [1, 2, 3],
    layerDefs: { 3: "STATE_NAME='Kansas'", 9: "POP2007>25000" },
    position: 'front',
    maxZoom: 1,
    minZoom: 1,
    disableCache: true,
    dynamicLayers: [{
        id: 501,
        source: {
            type: 'mapLayer',
            mapLayerId: 0
        },
        drawingInfo: {
            showLabels: false
        },
        layerTimeOptions: {
            useTime: false
        }
    }],
    proxy: '//localhost/proxy',
    useCors: true,
    token: 'token'
};

dynamicMapLayer = L.esri.dynamicMapLayer(dynamicMapLayerOptions);
dynamicMapLayer = L.esri.dynamicMapLayer({
    url: 'https://sampleserver1.arcgisonline.com/ArcGIS/rest/services/Petroleum/KGS_OilGasFields_Kansas/MapServer',
});
dynamicMapLayer = L.esri.dynamicMapLayer({
    url: 'https://sampleserver1.arcgisonline.com/ArcGIS/rest/services/Petroleum/KGS_OilGasFields_Kansas/MapServer',
    opacity: 0.5,
    format: 'jpg',
    transparent: false,
    f: 'html',
    attribution: 'MIT',
    layers: [1, 2, 3],
    layerDefs: { 3: "STATE_NAME='Kansas'", 9: "POP2007>25000" },
    position: 'front',
    maxZoom: 1,
    minZoom: 1,
    disableCache: true,
    dynamicLayers: [{
        id: 501,
        source: {
            type: 'mapLayer',
            mapLayerId: 0
        },
        drawingInfo: {
            showLabels: false
        },
        layerTimeOptions: {
            useTime: false
        }
    }],
    proxy: '//localhost/proxy',
    useCors: true,
    token: 'token'
});

dynamicMapLayer = new L.esri.DynamicMapLayer(dynamicMapLayerOptions);
dynamicMapLayer = new L.esri.DynamicMapLayer({
    url: 'https://sampleserver1.arcgisonline.com/ArcGIS/rest/services/Petroleum/KGS_OilGasFields_Kansas/MapServer',
});
dynamicMapLayer = new L.esri.DynamicMapLayer({
    url: 'https://sampleserver1.arcgisonline.com/ArcGIS/rest/services/Petroleum/KGS_OilGasFields_Kansas/MapServer',
    opacity: 0.5,
    format: 'jpg',
    transparent: false,
    f: 'html',
    attribution: 'MIT',
    layers: [1, 2, 3],
    layerDefs: { 3: "STATE_NAME='Kansas'", 9: "POP2007>25000" },
    position: 'front',
    maxZoom: 1,
    minZoom: 1,
    disableCache: true,
    dynamicLayers: [{
        id: 501,
        source: {
            type: 'mapLayer',
            mapLayerId: 0
        },
        drawingInfo: {
            showLabels: false
        },
        layerTimeOptions: {
            useTime: false
        }
    }],
    proxy: '//localhost/proxy',
    useCors: true,
    token: 'token'
});

dynamicMapLayer.bindPopup(function (err, featureCollection, response) {
    const count = featureCollection.features.length;
    return (count) ? count + ' features' : false;
});

dynamicMapLayer.metadata(function (error, metadata) { });

dynamicMapLayer.identify()
    .at(latlng)
    .run(function (error, featureCollection) { });
dynamicMapLayer.find()
    .layers('18')
    .text('Colorado')
    .run(function (error, featureCollection) { });
dynamicMapLayer.query()
    .layer(0)
    .within(latlngbounds)
    .run(function (error, featureCollection, response) { });

let featureLayerOptions: L.esri.FeatureLayerOptions;
let featureLayer: L.esri.FeatureLayer;

featureLayerOptions = {
    url: 'https://services.arcgis.com/rOo16HdIMeOBI4Mb/arcgis/rest/services/stops/FeatureServer/0/'
};
featureLayerOptions = {
    url: 'https://services.arcgis.com/rOo16HdIMeOBI4Mb/arcgis/rest/services/stops/FeatureServer/0/',
    pointToLayer: (feature, latLng) => { },
    style: (feature, layer) => { },
    onEachFeature: (feature, layer) => { },
    where: '1=1',
    maxZoom: 19,
    minZoom: 3,
    cacheLayers: true,
    fields: ['a', 'b'],
    from: new Date(),
    to: new Date(),
    timeField: { start: 'startTime', end: 'endTime' },
    timeFilterMode: 'client',
    simplifyFactor: 0.1,
    precision: 0.1,
    renderer: new L.SVG(),
    isModern: true,
    ignoreRenderer: true,
};

featureLayer = L.esri.featureLayer(featureLayerOptions);
featureLayer = L.esri.featureLayer({
    url: 'https://services.arcgis.com/rOo16HdIMeOBI4Mb/arcgis/rest/services/stops/FeatureServer/0/'
});
featureLayer = L.esri.featureLayer({
    url: 'https://services.arcgis.com/rOo16HdIMeOBI4Mb/arcgis/rest/services/stops/FeatureServer/0/',
    pointToLayer: (feature, latLng) => { },
    style: (feature, layer) => { },
    onEachFeature: (feature, layer) => { },
    where: '1=1',
    maxZoom: 19,
    minZoom: 3,
    cacheLayers: true,
    fields: ['a', 'b'],
    from: new Date(),
    to: new Date(),
    timeField: { start: 'startTime', end: 'endTime' },
    timeFilterMode: 'client',
    simplifyFactor: 0.1,
    precision: 0.1,
    renderer: new L.SVG(),
    isModern: true,
    ignoreRenderer: true,
});

featureLayer = new L.esri.FeatureLayer(featureLayerOptions);
featureLayer = new L.esri.FeatureLayer({
    url: 'https://services.arcgis.com/rOo16HdIMeOBI4Mb/arcgis/rest/services/stops/FeatureServer/0/'
});
featureLayer = new L.esri.FeatureLayer({
    url: 'https://services.arcgis.com/rOo16HdIMeOBI4Mb/arcgis/rest/services/stops/FeatureServer/0/',
    pointToLayer: (feature, latLng) => { },
    style: (feature, layer) => { },
    onEachFeature: (feature, layer) => { },
    where: '1=1',
    maxZoom: 19,
    minZoom: 3,
    cacheLayers: true,
    fields: ['a', 'b'],
    from: new Date(),
    to: new Date(),
    timeField: { start: 'startTime', end: 'endTime' },
    timeFilterMode: 'client',
    simplifyFactor: 0.1,
    precision: 0.1,
    renderer: new L.SVG(),
    isModern: true,
    ignoreRenderer: true,
});

featureLayer.setStyle({
    color: 'white'
});
featureLayer.setStyle(function (feature) {
    return {
        weight: feature.properties.pixelWidth
    };
});

featureLayer.eachFeature(function (layer) { });

featureLayer.query()
    .within(latlngbounds)
    .where("Direction = 'WEST'")
    .run(function (error, featureCollection) { });

featureLayer.metadata(function (error, metadata) { });

let mapServiceOptions: L.esri.MapServiceOptions;
let mapService: L.esri.MapService;

mapServiceOptions = {
};
mapServiceOptions = {
    url: 'https://sampleserver6.arcgisonline.com/arcgis/rest/services/WorldTimeZones/MapServer',
    proxy: '//localhost/proxy',
    useCors: true,
    timeout: 1000
};

mapService = L.esri.mapService(mapServiceOptions);
mapService = L.esri.mapService({});
mapService = L.esri.mapService({
    url: 'https://sampleserver6.arcgisonline.com/arcgis/rest/services/WorldTimeZones/MapServer',
    proxy: '//localhost/proxy',
    useCors: true,
    timeout: 1000
});

mapService = new L.esri.MapService(mapServiceOptions);
mapService = new L.esri.MapService({});
mapService = new L.esri.MapService({
    url: 'https://sampleserver6.arcgisonline.com/arcgis/rest/services/WorldTimeZones/MapServer',
    proxy: '//localhost/proxy',
    useCors: true,
    timeout: 1000
});

mapService.query()
    .layer(0)
    .within(latlngbounds)
    .run(function (error, featureCollection, response) { });
mapService.identify()
    .on(map)
    .at(latlng)
    .run(function (error, featureCollection, response) { });
mapService.find()
    .layers('18')
    .text('Colorado')
    .fields('name')
    .run(function (error, featureCollection, response) { });

mapService.identify()
    .on(map)
    .at([45.543, -122.621])
    .layers('visible:1')
    .run(function (error, featureCollection, response) { });
mapService.find()
    .layers('18')
    .text('Colorado')
    .fields('GNIS_NAME')
    .run(function (error, featureCollection, response) { });

let imageServiceOptions: L.esri.ImageServiceOptions;
let imageService: L.esri.ImageService;

imageServiceOptions = {
};
imageServiceOptions = {
    url: 'https://sampleserver6.arcgisonline.com/arcgis/rest/services/WorldTimeZones/MapServer',
    proxy: '//localhost/proxy',
    useCors: true,
    timeout: 1000
};

imageService = L.esri.imageService(imageServiceOptions);
imageService = L.esri.imageService({});
imageService = L.esri.imageService({
    url: 'https://sampleserver6.arcgisonline.com/arcgis/rest/services/WorldTimeZones/MapServer',
    proxy: '//localhost/proxy',
    useCors: true,
    timeout: 1000
});

imageService = new L.esri.ImageService(imageServiceOptions);
imageService = new L.esri.ImageService({});
imageService = new L.esri.ImageService({
    url: 'https://sampleserver6.arcgisonline.com/arcgis/rest/services/WorldTimeZones/MapServer',
    proxy: '//localhost/proxy',
    useCors: true,
    timeout: 1000
});

let featureLayerServiceOptions: L.esri.FeatureLayerServiceOptions;
let featureLayerService: L.esri.FeatureLayerService;

featureLayerServiceOptions = {
};
featureLayerServiceOptions = {
    url: 'https://sampleserver6.arcgisonline.com/arcgis/rest/services/WorldTimeZones/MapServer/0',
    proxy: '//localhost/proxy',
    useCors: true,
    timeout: 1000
};

featureLayerService = L.esri.featureLayerService(featureLayerServiceOptions);
featureLayerService = L.esri.featureLayerService({});
featureLayerService = L.esri.featureLayerService({
    url: 'https://sampleserver6.arcgisonline.com/arcgis/rest/services/WorldTimeZones/MapServer/0',
    proxy: '//localhost/proxy',
    useCors: true,
    timeout: 1000
});

featureLayerService = new L.esri.FeatureLayerService(featureLayerServiceOptions);
featureLayerService = new L.esri.FeatureLayerService({});
featureLayerService = new L.esri.FeatureLayerService({
    url: 'https://sampleserver6.arcgisonline.com/arcgis/rest/services/WorldTimeZones/MapServer/0',
    proxy: '//localhost/proxy',
    useCors: true,
    timeout: 1000
});

featureLayerService.query()
    .within(latlngbounds)
    .where("Direction = 'WEST'")
    .run(function (error, featureCollection, response) { });

const feature = {
    type: 'Feature',
    geometry: {
        type: 'Point',
        coordinates: [-122, 45]
    },
    properties: {
        name: 'Hello World'
    }
};
featureLayerService.addFeature(feature, function (error, response) { });

const feature2 = {
    type: 'Feature',
    id: 2,
    geometry: {
        type: 'Point',
        coordinates: [-122, 45]
    },
    properties: {
        name: 'Hi I\'m Feature 2'
    }
};
featureLayerService.updateFeature(feature2, function (error, response) { });

featureLayerService.deleteFeature(2, function (error, response) { });

featureLayerService
    .query()
    .where("name='Hello World'")
    .run(function (error, featureCollection, response) { });

let queryOptions: L.esri.QueryOptions;
let query: L.esri.Query;

queryOptions = {
};
queryOptions = {
    url: 'https://sampleserver6.arcgisonline.com/arcgis/rest/services/WorldTimeZones/MapServer/0',
    proxy: '//localhost/proxy',
    useCors: true,
    timeout: 1000
};

query = L.esri.query(queryOptions);
query = L.esri.query({});
query = L.esri.query({
    url: 'https://sampleserver6.arcgisonline.com/arcgis/rest/services/WorldTimeZones/MapServer/0',
    proxy: '//localhost/proxy',
    useCors: true,
    timeout: 1000
});

query = new L.esri.Query(queryOptions);
query = new L.esri.Query({});
query = new L.esri.Query({
    url: 'https://sampleserver6.arcgisonline.com/arcgis/rest/services/WorldTimeZones/MapServer/0',
    proxy: '//localhost/proxy',
    useCors: true,
    timeout: 1000
});

query.within(latlngbounds);
query.run(function (error, featureCollection, response) { });
query.bounds(function (error, latLngBounds, response) { });

query.nearby(latlng, 500);
query.run(function (error, featureCollection, response) { });

query.nearby(latlng, 2000).where("direction='East'").orderBy('stop_id', 'ASC');
query.count(function (error, count, response) { });
query.ids(function (error, ids, response) { });

query.where("zone_id='B'").bounds(function (error, latLngBounds, response) { });

query.transform(15851);
query.transform({wkid: 15851 });
query.transform({wkt: "GEOGTRAN[\..."});

query.format(false);

let identifyFeaturesOptions: L.esri.IdentifyFeaturesOptions;
let identifyFeatures: L.esri.IdentifyFeatures;

identifyFeaturesOptions = {
};
identifyFeaturesOptions = {
    url: 'https://sampleserver6.arcgisonline.com/arcgis/rest/services/WorldTimeZones/MapServer/0',
    proxy: '//localhost/proxy',
    useCors: true,
    timeout: 1000
};

identifyFeatures = L.esri.identifyFeatures(identifyFeaturesOptions);
identifyFeatures = L.esri.identifyFeatures({});
identifyFeatures = L.esri.identifyFeatures({
    url: 'https://sampleserver6.arcgisonline.com/arcgis/rest/services/WorldTimeZones/MapServer/0',
    proxy: '//localhost/proxy',
    useCors: true,
    timeout: 1000
});

identifyFeatures = new L.esri.IdentifyFeatures(identifyFeaturesOptions);
identifyFeatures = new L.esri.IdentifyFeatures({});
identifyFeatures = new L.esri.IdentifyFeatures({
    url: 'https://sampleserver6.arcgisonline.com/arcgis/rest/services/WorldTimeZones/MapServer/0',
    proxy: '//localhost/proxy',
    useCors: true,
    timeout: 1000
});

identifyFeatures
    .on(map)
    .at([45.543, -122.621])
    .layers('visible:1')
    .run(function (error, featureCollection, response) { });

identifyFeatures.at(marker);
identifyFeatures.at(polygon);
identifyFeatures.at(polyline);
identifyFeatures.at(latlngbounds);
identifyFeatures.at(geojson);

let findOptions: L.esri.FindOptions;
let find: L.esri.Find;

findOptions = {
};
findOptions = {
    url: 'https://sampleserver6.arcgisonline.com/arcgis/rest/services/WorldTimeZones/MapServer/0',
    proxy: '//localhost/proxy',
    useCors: true,
    timeout: 1000
};

find = L.esri.find(findOptions);
find = L.esri.find({});
find = L.esri.find({
    url: 'https://sampleserver6.arcgisonline.com/arcgis/rest/services/WorldTimeZones/MapServer/0',
    proxy: '//localhost/proxy',
    useCors: true,
    timeout: 1000
});

find = new L.esri.Find(findOptions);
find = new L.esri.Find({});
find = new L.esri.Find({
    url: 'https://sampleserver6.arcgisonline.com/arcgis/rest/services/WorldTimeZones/MapServer/0',
    proxy: '//localhost/proxy',
    useCors: true,
    timeout: 1000
});

find.layers('18')
    .text('Colorado');
find.run(function (error, featureCollection, response) { });

find.layers('13')
    .text('198133')
    .fields('GNIS_ID');
find.run(function (error, featureCollection, response) { });<|MERGE_RESOLUTION|>--- conflicted
+++ resolved
@@ -4,17 +4,9 @@
 // tslint:disable:only-arrow-functions
 // tslint:disable:space-before-function-paren
 
-<<<<<<< HEAD
 let latlng: L.LatLng = new L.LatLng(0, 0);
 let latlngbounds: L.LatLngBounds = new L.LatLngBounds(latlng, latlng);
 let map: L.Map = new L.Map('map');
-=======
-import L = require('esri-leaflet');
-
-const latlng: L.LatLng = new L.LatLng(0, 0);
-const latlngbounds: L.LatLngBounds = new L.LatLngBounds(latlng, latlng);
-const map: L.Map = new L.Map('map');
->>>>>>> 7ad5650b
 
 let marker: L.Marker = new L.Marker(latlng);
 let polygon: L.Polygon = new L.Polygon([latlng, latlng]);

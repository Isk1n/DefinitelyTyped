--- conflicted
+++ resolved
@@ -47,39 +47,33 @@
 namespace assert_tests {
     {
         assert(1 + 1 - 2 === 0, "The universe isn't how it should.");
-        
+
         assert.deepEqual({ x: { y: 3 } }, { x: { y: 3 } }, "DEEP WENT DERP");
-        
+
         assert.deepStrictEqual({ a: 1 }, { a: 1 }, "uses === comparator");
-        
+
         assert.doesNotThrow(() => {
             const b = false;
             if (b) { throw "a hammer at your face"; }
         }, undefined, "What the...*crunch*");
-        
+
         assert.equal(3, "3", "uses == comparator");
 
         assert.fail(1, 2, undefined, '>');
-        
+
         assert.ifError(0);
-        
+
         assert.notDeepStrictEqual({ x: { y: "3" } }, { x: { y: 3 } }, "uses !== comparator");
-        
+
         assert.notEqual(1, 2, "uses != comparator");
-        
+
         assert.notStrictEqual(2, "2", "uses === comparator");
-        
+
         assert.ok(true);
         assert.ok(1);
-<<<<<<< HEAD
-        
+
         assert.strictEqual(1, 1,  "uses === comparator");
-        
-=======
-
-        assert.strictEqual(1, 1,  "uses === comparator");
-
->>>>>>> 8841dfc7
+
         assert.throws(() => { throw "a hammer at your face"; }, undefined, "DODGED IT");
     }
 }
@@ -159,21 +153,21 @@
         fs.writeFile("thebible.txt",
             "Do unto others as you would have them do unto you.",
             assert.ifError);
-        
+
         fs.write(1234, "test");
-        
+
         fs.writeFile("Harry Potter",
             "\"You be wizzing, Harry,\" jived Dumbledore.",
             {
                 encoding: "ascii"
             },
-            assert.ifError);	
+            assert.ifError);
     }
 
     {
         var content: string;
         var buffer: Buffer;
-        
+
         content = fs.readFileSync('testfile', 'utf8');
         content = fs.readFileSync('testfile', { encoding: 'utf8' });
         buffer = fs.readFileSync('testfile');
@@ -183,7 +177,7 @@
         fs.readFile('testfile', (err, data) => buffer = data);
         fs.readFile('testfile', { flag: 'r' }, (err, data) => buffer = data);
     }
-    
+
     {
         var errno: number;
         fs.readFile('testfile', (err, data) => {
@@ -192,28 +186,28 @@
             }
         });
     }
-    
+
     {
         fs.mkdtemp('/tmp/foo-', (err, folder) => {
             console.log(folder);
             // Prints: /tmp/foo-itXde2
         });
     }
-    
+
     {
         var tempDir: string;
         tempDir = fs.mkdtempSync('/tmp/foo-');
     }
-    
+
     {
         fs.watch('/tmp/foo-', (event, filename) => {
           console.log(event, filename);
         });
-        
+
         fs.watch('/tmp/foo-', 'utf8', (event, filename) => {
           console.log(event, filename);
         });
-        
+
         fs.watch('/tmp/foo-', {
           recursive: true,
           persistent: true,
@@ -222,22 +216,22 @@
           console.log(event, filename);
         });
     }
-    
+
     {
         fs.access('/path/to/folder', (err) => { });
-        
+
         fs.access(Buffer.from(''), (err) => { });
-        
+
         fs.access('/path/to/folder', fs.constants.F_OK | fs.constants.R_OK, (err) => { });
-        
+
         fs.access(Buffer.from(''), fs.constants.F_OK | fs.constants.R_OK, (err) => { });
-        
+
         fs.accessSync('/path/to/folder');
-        
+
         fs.accessSync(Buffer.from(''));
-        
+
         fs.accessSync('path/to/folder', fs.constants.W_OK | fs.constants.X_OK);
-        
+
         fs.accessSync(Buffer.from(''), fs.constants.W_OK | fs.constants.X_OK);
     }
 }
@@ -406,14 +400,14 @@
 namespace url_tests {
     {
         url.format(url.parse('http://www.example.com/xyz'));
-        
+
         // https://google.com/search?q=you're%20a%20lizard%2C%20gary
         url.format({
             protocol: 'https',
             host: "google.com",
             pathname: 'search',
             query: { q: "you're a lizard, gary" }
-        });   
+        });
     }
 
     {
@@ -430,7 +424,7 @@
     {
         // Old and new util.inspect APIs
         util.inspect(["This is nice"], false, 5);
-        util.inspect(["This is nice"], { colors: true, depth: 5, customInspect: false });    
+        util.inspect(["This is nice"], { colors: true, depth: 5, customInspect: false });
     }
 }
 
@@ -1321,7 +1315,7 @@
 namespace child_process_tests {
     {
         childProcess.exec("echo test");
-        childProcess.spawnSync("echo test");    
+        childProcess.spawnSync("echo test");
     }
     
     {
@@ -1580,7 +1574,7 @@
     {
         var eventEmitter: events.EventEmitter;
         eventEmitter = process;                // Test that process implements EventEmitter...
-        
+
         var _p: NodeJS.Process = process;
         _p = p;
     }
